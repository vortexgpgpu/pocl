--- conflicted
+++ resolved
@@ -157,16 +157,10 @@
 # also be harmful for wg-vectorization where we want to try to vectorize
 # the code it wants to convert e.g. to a memset or a memcpy
 
-<<<<<<< HEAD
 @OPT@ ${LLC_FLAGS} \
     -load=${pocl_lib} -domtree -workitem-handler-chooser -break-constgeps -automatic-locals -flatten -always-inline \
-    -globaldce -simplifycfg -loop-simplify -phistoallocas -isolate-regions -uniformity -implicit-loop-barriers -loop-barriers \
-    -barriertails -barriers -isolate-regions -add-wi-metadata -wi-aa -workitemrepl -workitemloops  \
-=======
-@OPT@ -load=${pocl_lib} -domtree -workitem-handler-chooser -break-constgeps -automatic-locals -flatten -always-inline \
     -globaldce -simplifycfg -loop-simplify -phistoallocas -isolate-regions -uniformity -implicit-cond-barriers -implicit-loop-barriers \
     -loop-barriers -barriertails -barriers -isolate-regions -add-wi-metadata -wi-aa -workitemrepl -workitemloops  \
->>>>>>> 5753f85b
     -allocastoentry -workgroup -kernel=${kernel} -local-size=${size_x} ${size_y} ${size_z} -disable-simplify-libcalls \
     -target-address-spaces \
      ${OPT_SWITCH} ${EXTRA_OPTS} -instcombine -o ${output_file} ${linked_bc}
