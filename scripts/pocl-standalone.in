--- conflicted
+++ resolved
@@ -92,11 +92,7 @@
 then
     ${llvm_ld} -o ${linked_out} -b ${linked_bc} ${kernel_bc} -L@abs_top_builddir@/lib/kernel/${target} -lkernel
 else
-<<<<<<< HEAD
     ${llvm_ld} -o ${linked_out} -b ${linked_bc} ${kernel_bc} -L@pkglibdir/@${target}} -lkernel
-=======
-    @LLVM_LD@ -o ${linked_out} -b ${linked_bc} ${kernel_bc} -L@pkglibdir@/${target} -lkernel
->>>>>>> 2c489ead
 fi
 rm ${linked_out}
 
