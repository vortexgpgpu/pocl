--- conflicted
+++ resolved
@@ -406,14 +406,12 @@
     }
 #endif
 
+#endif
   /* create the descriptive long_name for device */
   int len = strlen (device->short_name) + (end-start) + 2;
   char *new_name = (char*)malloc (len);
   snprintf (new_name, len, "%s-%s", device->short_name, start);
   device->long_name = new_name;
-<<<<<<< HEAD
-#endif
-=======
 
   /* If the vendor_id field is still empty, we should get the PCI ID associated
    * with the CPU vendor (if there is one), to be ready for the (currently
@@ -433,7 +431,6 @@
           fclose (f);
         }
     }
->>>>>>> 86f812a8
 }
 
 /*
