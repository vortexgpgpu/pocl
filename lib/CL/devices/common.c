/* common.c - common code that can be reused between device driver 
              implementations

   Copyright (c) 2011-2013 Universidad Rey Juan Carlos and
                           Pekka Jääskeläinen / Tampere Univ. of Technology
   
   Permission is hereby granted, free of charge, to any person obtaining a copy
   of this software and associated documentation files (the "Software"), to deal
   in the Software without restriction, including without limitation the rights
   to use, copy, modify, merge, publish, distribute, sublicense, and/or sell
   copies of the Software, and to permit persons to whom the Software is
   furnished to do so, subject to the following conditions:
   
   The above copyright notice and this permission notice shall be included in
   all copies or substantial portions of the Software.
   
   THE SOFTWARE IS PROVIDED "AS IS", WITHOUT WARRANTY OF ANY KIND, EXPRESS OR
   IMPLIED, INCLUDING BUT NOT LIMITED TO THE WARRANTIES OF MERCHANTABILITY,
   FITNESS FOR A PARTICULAR PURPOSE AND NONINFRINGEMENT. IN NO EVENT SHALL THE
   AUTHORS OR COPYRIGHT HOLDERS BE LIABLE FOR ANY CLAIM, DAMAGES OR OTHER
   LIABILITY, WHETHER IN AN ACTION OF CONTRACT, TORT OR OTHERWISE, ARISING FROM,
   OUT OF OR IN CONNECTION WITH THE SOFTWARE OR THE USE OR OTHER DEALINGS IN
   THE SOFTWARE.
*/
#include "common.h"
#include "clEnqueueMapBuffer.h"
#include <stdio.h>
#include <stdlib.h>
#include <string.h>
#include <unistd.h>
#include <utlist.h>
#include <assert.h>

#ifndef _MSC_VER
#  include <sys/time.h>
#  include <sys/resource.h>
#  include <unistd.h>
#else
#  include "vccompat.hpp"
#endif

#include "config.h"
#include "pocl_image_util.h"
#include "pocl_file_util.h"
#include "pocl_util.h"
#include "pocl_cache.h"
#include "devices.h"
#include "pocl_mem_management.h"
#include "pocl_runtime_config.h"
#include "pocl_debug.h"

#ifdef OCS_AVAILABLE
#include "pocl_llvm.h"
#endif

#include "_kernel_constants.h"

#define COMMAND_LENGTH 2048

/**
 * Generate code from the final bitcode using the LLVM
 * tools.
 *
 * Uses an existing (cached) one, if available.
 *
 * @param tmpdir The directory of the work-group function bitcode.
 * @param return the generated binary filename.
 */

#ifdef OCS_AVAILABLE
char*
llvm_codegen (const char* tmpdir, cl_kernel kernel, cl_device_id device) {

  char command[COMMAND_LENGTH];
  char bytecode[POCL_FILENAME_LENGTH];
  char objfile[POCL_FILENAME_LENGTH];
  /* strlen of / .so 4+1 */
  int file_name_alloc_size = 
    min(POCL_FILENAME_LENGTH, strlen(tmpdir) + strlen(kernel->name) + 5);
  char* module = (char*) malloc(file_name_alloc_size); 

  int error;

  error = snprintf(module, POCL_FILENAME_LENGTH,
                   "%s/%s.so", tmpdir, kernel->name);

  assert (error >= 0);

  error = snprintf(objfile, POCL_FILENAME_LENGTH,
                   "%s/%s.so.o", tmpdir, kernel->name);
  assert (error >= 0);

  if (pocl_exists(module))
    return module;

  void* write_lock = pocl_cache_acquire_writer_lock(kernel->program, device);
  assert(write_lock);

      error = snprintf (bytecode, POCL_FILENAME_LENGTH,
                        "%s%s", tmpdir, POCL_PARALLEL_BC_FILENAME);
      assert (error >= 0);

      error = pocl_llvm_codegen( kernel, device, bytecode, objfile);
      assert (error == 0);

      /* clang is used as the linker driver in LINK_CMD */
      error = snprintf (command, COMMAND_LENGTH,
#ifndef POCL_ANDROID
            LINK_CMD " " HOST_CLANG_FLAGS " " HOST_LD_FLAGS " -o %s %s",
#else
            POCL_ANDROID_PREFIX"/bin/ld " HOST_LD_FLAGS " -o %s %s ",
#endif
            module, objfile);
      assert (error >= 0);

      POCL_MSG_PRINT_INFO ("executing [%s]\n", command);
      error = system (command);
      assert (error == 0);

      /* Save space in kernel cache */
      if (!pocl_get_bool_option("POCL_LEAVE_KERNEL_COMPILER_TEMP_FILES", 0))
        {
          pocl_remove(objfile);
          pocl_remove(bytecode);
        }

  pocl_cache_release_lock(write_lock);

  return module;
}
#endif


/**
 * Populates the device specific image data structure used by kernel
 * from given kernel image argument
 */
void
fill_dev_image_t (dev_image_t* di, struct pocl_argument* parg,
                  cl_device_id device)
{
  cl_mem mem = *(cl_mem *)parg->value;
  di->data = (mem->device_ptrs[device->dev_id].mem_ptr);
  di->width = mem->image_width;
  di->height = mem->image_height;
  di->depth = mem->image_depth;
  di->row_pitch = mem->image_row_pitch;
  di->slice_pitch = mem->image_slice_pitch;
  di->order = mem->image_channel_order;
  di->data_type = mem->image_channel_data_type;
  pocl_get_image_information (mem->image_channel_order,
                              mem->image_channel_data_type, &(di->num_channels),
                              &(di->elem_size));
}

void
pocl_copy_mem_object (cl_device_id dest_dev, cl_mem dest,
                      size_t dest_offset,
                      cl_device_id source_dev, cl_mem source,
                      size_t source_offset, size_t cb)
{
  /* if source_dev is NULL -> src and dest dev must be the same */
  cl_device_id src_dev = (source_dev) ? source_dev : dest_dev;

  /* if source and destination are on the same global mem  */
  if (src_dev->global_mem_id == dest_dev->global_mem_id)
    {
      src_dev->ops->copy 
        (dest_dev->data, 
         source->device_ptrs[src_dev->dev_id].mem_ptr, source_offset,
         dest->device_ptrs[dest_dev->dev_id].mem_ptr, dest_offset, 
         cb);
    }
  else
    {
      void* tofree = NULL;
      void* tmp = NULL;
      if (source->flags & CL_MEM_USE_HOST_PTR)
        tmp = source->mem_host_ptr;
      else if (dest->flags & CL_MEM_USE_HOST_PTR)
        tmp = dest->mem_host_ptr;
      else
        {
          tmp = malloc (dest->size);
          tofree = tmp;
        }
      
      src_dev->ops->read 
        (src_dev->data, tmp, 
         source->device_ptrs[src_dev->dev_id].mem_ptr, source_offset, 
         cb);
      dest_dev->ops->write 
        (dest_dev->data, tmp, 
         dest->device_ptrs[dest_dev->dev_id].mem_ptr, dest_offset,
         cb);
      free (tofree);
    }
  return;
}

void
pocl_migrate_mem_objects (_cl_command_node * volatile node)
{
  size_t i;
  cl_mem *mem_objects = node->command.migrate.mem_objects;
  
  for (i = 0; i < node->command.migrate.num_mem_objects; ++i)
    {
      pocl_copy_mem_object (node->device,
                            mem_objects[i], 0,
                            node->command.migrate.source_devices[i], 
                            mem_objects[i], 0, mem_objects[i]->size);
      
      return;
    }
}

void
pocl_ndrange_node_cleanup(_cl_command_node *node)
{
  cl_uint i;
  free (node->command.run.arg_buffers);
  free (node->command.run.tmp_dir);
  for (i = 0; i < node->command.run.kernel->num_args + 
       node->command.run.kernel->num_locals; ++i)
    {
      pocl_aligned_free (node->command.run.arguments[i].value);
    }
  free (node->command.run.arguments);

  POname(clReleaseKernel)(node->command.run.kernel);
}

void
pocl_native_kernel_cleanup(_cl_command_node *node)
{
  free (node->command.native.mem_list);
  free (node->command.native.args);
}

void
pocl_mem_objs_cleanup (cl_event event)
{
  int i;
  for (i = 0; i < event->num_buffers; ++i)
    {
      assert(event->mem_objs[i] != NULL);
      POCL_LOCK_OBJ (event->mem_objs[i]);
      if (event->mem_objs[i]->latest_event == event)
        event->mem_objs[i]->latest_event = NULL;
      POCL_UNLOCK_OBJ (event->mem_objs[i]);
      POname(clReleaseMemObject) (event->mem_objs[i]);
    }
}

/**
 * executes given command.
 */
void
pocl_exec_command (_cl_command_node * volatile node)
{
  unsigned i;
  /* because of POCL_UPDATE_EVENT_ */
  cl_event *event = &(node->event);
  switch (node->type)
    {
    case CL_COMMAND_READ_BUFFER:
      POCL_UPDATE_EVENT_RUNNING(event);
      node->device->ops->read
        (node->device->data, 
         node->command.read.host_ptr, 
         node->command.read.device_ptr,
         node->command.read.offset,
         node->command.read.cb); 
      POCL_UPDATE_EVENT_COMPLETE(event);
      POCL_DEBUG_EVENT_TIME(event, "Read Buffer           ");
      break;
    case CL_COMMAND_WRITE_BUFFER:
      POCL_UPDATE_EVENT_RUNNING(event);
      node->device->ops->write
        (node->device->data, 
         node->command.write.host_ptr, 
         node->command.write.device_ptr,
         node->command.write.offset, 
         node->command.write.cb);
      POCL_UPDATE_EVENT_COMPLETE(event);
      POCL_DEBUG_EVENT_TIME(event, "Write Buffer          ");
      break;
    case CL_COMMAND_COPY_BUFFER:
      POCL_UPDATE_EVENT_RUNNING(event);
      pocl_copy_mem_object (node->command.copy.dst_dev, 
                            node->command.copy.dst_buffer,
                            node->command.copy.dst_offset,
                            node->command.copy.src_dev,
                            node->command.copy.src_buffer,
                            node->command.copy.src_offset, 
                            node->command.copy.cb);
      POCL_UPDATE_EVENT_COMPLETE(event);
      POCL_DEBUG_EVENT_TIME(event, "Copy Buffer           ");
      break;
    case CL_COMMAND_MIGRATE_MEM_OBJECTS:
      POCL_UPDATE_EVENT_RUNNING(event);
      pocl_migrate_mem_objects (node);
      POCL_UPDATE_EVENT_COMPLETE(event);
      POCL_DEBUG_EVENT_TIME(event, "Migrate Buffer        ");
      break;
    case CL_COMMAND_MAP_IMAGE:
    case CL_COMMAND_MAP_BUFFER: 
      POCL_UPDATE_EVENT_RUNNING(event);
      pocl_map_mem_cmd (node->device, node->command.map.buffer, 
                        node->command.map.mapping);
      POCL_UPDATE_EVENT_COMPLETE(event);
      POCL_DEBUG_EVENT_TIME(event, "Map Image/Buffer      ");
      break;
    case CL_COMMAND_WRITE_IMAGE:
      POCL_UPDATE_EVENT_RUNNING(event);
      node->device->ops->write_rect
        (node->device->data,
         node->command.write_image.host_ptr,
         node->command.write_image.device_ptr,
         node->command.write_image.origin,
         node->command.write_image.origin,
         node->command.write_image.region,
         node->command.write_image.b_rowpitch,
         node->command.write_image.b_slicepitch,
         node->command.write_image.b_rowpitch,
         node->command.write_image.b_slicepitch);
      POCL_UPDATE_EVENT_COMPLETE(event);
      break;
    case CL_COMMAND_WRITE_BUFFER_RECT:
      POCL_UPDATE_EVENT_RUNNING(event);
      node->device->ops->write_rect
        (node->device->data,
         node->command.write_image.host_ptr,
         node->command.write_image.device_ptr,
         node->command.write_image.origin,
         node->command.write_image.h_origin,
         node->command.write_image.region,
         node->command.write_image.b_rowpitch,
         node->command.write_image.b_slicepitch,
         node->command.write_image.h_rowpitch,
         node->command.write_image.h_slicepitch);
      POCL_UPDATE_EVENT_COMPLETE(event);
      POCL_DEBUG_EVENT_TIME(event, "Write Image           ");
      break;
    case CL_COMMAND_READ_IMAGE:
      POCL_UPDATE_EVENT_RUNNING(event);
      node->device->ops->read_rect
        (node->device->data, node->command.read_image.host_ptr,
         node->command.read_image.device_ptr,
         node->command.read_image.origin,
         node->command.read_image.origin,
         node->command.read_image.region,
         node->command.read_image.b_rowpitch,
         node->command.read_image.b_slicepitch,
         node->command.read_image.b_rowpitch,
         node->command.read_image.b_slicepitch);
      POCL_UPDATE_EVENT_COMPLETE(event);
      POCL_DEBUG_EVENT_TIME(event, "Read Image            ");
      break;
    case CL_COMMAND_READ_BUFFER_RECT:
      POCL_UPDATE_EVENT_RUNNING(event);
      node->device->ops->read_rect
        (node->device->data, node->command.read_image.host_ptr,
         node->command.read_image.device_ptr,
         node->command.read_image.origin,
         node->command.read_image.h_origin,
         node->command.read_image.region,
         node->command.read_image.b_rowpitch,
         node->command.read_image.b_slicepitch,
         node->command.read_image.h_rowpitch,
         node->command.read_image.h_slicepitch);
      POCL_UPDATE_EVENT_COMPLETE(event);
      POCL_DEBUG_EVENT_TIME(event, "Read Buffer Rect      ");
      break;
    case CL_COMMAND_UNMAP_MEM_OBJECT:
      POCL_UPDATE_EVENT_RUNNING(event);
      if ((node->command.unmap.memobj)->flags & 
          (CL_MEM_USE_HOST_PTR | CL_MEM_ALLOC_HOST_PTR))
        {
          /* TODO: should we ensure the device global region is updated from
             the host memory? How does the specs define it,
             can the host_ptr be assumed to point to the host and the
             device accessible memory or just point there until the
             kernel(s) get executed or similar? */
          /* Assume the region is automatically up to date. */
        } else 
        {
          /* TODO: fixme. The offset computation must be done at the device 
             driver. */
          if (node->device->ops->unmap_mem != NULL)        
            node->device->ops->unmap_mem
              (node->device->data, 
               (node->command.unmap.mapping)->host_ptr, 
               (node->command.unmap.memobj)->device_ptrs[node->device->dev_id].mem_ptr, 
               (node->command.unmap.mapping)->size);
        }
      DL_DELETE((node->command.unmap.memobj)->mappings, 
                node->command.unmap.mapping);
      (node->command.unmap.memobj)->map_count--;
      POCL_UPDATE_EVENT_COMPLETE(event);
      POCL_DEBUG_EVENT_TIME(event, "Unmap Mem obj         ");
      break;
    case CL_COMMAND_NDRANGE_KERNEL:
      POCL_UPDATE_EVENT_RUNNING(event);
      assert (*event == node->event);
      node->device->ops->run(node->command.run.data, node);
      POCL_UPDATE_EVENT_COMPLETE(event);
      POCL_DEBUG_EVENT_TIME(event, "Enqueue NDRange       ");
      pocl_ndrange_node_cleanup(node);
      break;
    case CL_COMMAND_NATIVE_KERNEL:
      POCL_UPDATE_EVENT_RUNNING(event);
      node->device->ops->run_native(node->command.native.data, node);
      pocl_native_kernel_cleanup(node);
      POCL_UPDATE_EVENT_COMPLETE(event);
      POCL_DEBUG_EVENT_TIME(event, "Native Kernel         ");
      break;
    case CL_COMMAND_FILL_IMAGE:
      POCL_UPDATE_EVENT_RUNNING(event);
      node->device->ops->fill_rect 
        (node->command.fill_image.data, 
         node->command.fill_image.device_ptr,
         node->command.fill_image.buffer_origin,
         node->command.fill_image.region,
         node->command.fill_image.rowpitch, 
         node->command.fill_image.slicepitch,
         node->command.fill_image.fill_pixel,
         node->command.fill_image.pixel_size);
      POCL_UPDATE_EVENT_COMPLETE(event);
      POCL_DEBUG_EVENT_TIME(event, "Fill Image            ");
      free(node->command.fill_image.fill_pixel);
      break;
    case CL_COMMAND_FILL_BUFFER:
      POCL_UPDATE_EVENT_RUNNING(event);
      node->device->ops->memfill
        (node->command.memfill.ptr,
         node->command.memfill.size,
         node->command.memfill.offset,
         node->command.memfill.pattern,
         node->command.memfill.pattern_size);
      POCL_MEM_FREE(node->command.memfill.pattern);
      POCL_UPDATE_EVENT_COMPLETE(event);
      POCL_DEBUG_EVENT_TIME(event, "Fill Buffer           ");
      break;
    case CL_COMMAND_MARKER:
      POCL_UPDATE_EVENT_RUNNING(event);
      POCL_UPDATE_EVENT_COMPLETE(event);
      break;
    case CL_COMMAND_BARRIER:
      POCL_UPDATE_EVENT_RUNNING(event);
      POCL_UPDATE_EVENT_COMPLETE(event);
      break;
    case CL_COMMAND_SVM_FREE:
      POCL_UPDATE_EVENT_RUNNING(event);
      if (node->command.svm_free.pfn_free_func)
        node->command.svm_free.pfn_free_func(
           node->command.svm_free.queue,
           node->command.svm_free.num_svm_pointers,
           node->command.svm_free.svm_pointers,
           node->command.svm_free.data);
      else
        for (i=0; i < node->command.svm_free.num_svm_pointers; i++)
          node->device->ops->free_ptr(node->device,
                                      node->command.svm_free.svm_pointers[i]);
      POCL_UPDATE_EVENT_COMPLETE(event);
      POCL_DEBUG_EVENT_TIME(event, "SVM Free              ");
      break;
    case CL_COMMAND_SVM_MAP:
      POCL_UPDATE_EVENT_RUNNING(event);
      if (DEVICE_MMAP_IS_NOP(node->device))
        ; // no-op
      else
        node->device->ops->map_mem
          (node->device->data, node->command.svm_map.svm_ptr,
           0, node->command.svm_map.size, NULL);
      POCL_UPDATE_EVENT_COMPLETE(event);
      POCL_DEBUG_EVENT_TIME(event, "SVM Map              ");
      break;
    case CL_COMMAND_SVM_UNMAP:
      POCL_UPDATE_EVENT_RUNNING(event);
      if (DEVICE_MMAP_IS_NOP(node->device))
        ; // no-op
      else
        node->device->ops->unmap_mem
          (node->device->data, NULL,
           node->command.svm_unmap.svm_ptr, 0);
      POCL_UPDATE_EVENT_COMPLETE(event);
      POCL_DEBUG_EVENT_TIME(event, "SVM Unmap             ");
      break;
    case CL_COMMAND_SVM_MEMCPY:
      POCL_UPDATE_EVENT_RUNNING(event);
      node->device->ops->copy(NULL,
                              node->command.svm_memcpy.src, 0,
                              node->command.svm_memcpy.dst, 0,
                              node->command.svm_memcpy.size);
      POCL_UPDATE_EVENT_COMPLETE(event);
      POCL_DEBUG_EVENT_TIME(event, "SVM Memcpy            ");
      break;
    case CL_COMMAND_SVM_MEMFILL:
      POCL_UPDATE_EVENT_RUNNING(event);
      node->device->ops->memfill(
                                 node->command.memfill.ptr,
                                 node->command.memfill.size, 0,
                                 node->command.memfill.pattern,
                                 node->command.memfill.pattern_size);
      POCL_UPDATE_EVENT_COMPLETE(event);
      POCL_DEBUG_EVENT_TIME(event, "SVM MemFill           ");
      break;
    default:
      POCL_ABORT_UNIMPLEMENTED("");
      break;
    }   
  pocl_mem_manager_free_command (node);
}

void
pocl_broadcast (cl_event brc_event)
{
  event_node *target;
  event_node *tmp;
  while ((target = brc_event->notify_list))
    {
      POCL_LOCK_OBJ (target->event);
      /* remove event from wait list */
      LL_FOREACH (target->event->wait_list, tmp)
        {
          if (tmp->event == brc_event)
            {
              LL_DELETE (target->event->wait_list, tmp);
              pocl_mem_manager_free_event_node (tmp);
              break;
            }
        }
      if (target->event->status == CL_SUBMITTED)
        {
          POCL_UNLOCK_OBJ (target->event);
          target->event->command->device->ops->notify 
            (target->event->command->device, target->event);
        }
      else 
        POCL_UNLOCK_OBJ (target->event);
      
      LL_DELETE (brc_event->notify_list, target);
      pocl_mem_manager_free_event_node (target);
    }
}

/**
 * Populates the device specific sampler data structure used by kernel
 * from given kernel sampler argument
 */
void
fill_dev_sampler_t (dev_sampler_t *ds, struct pocl_argument *parg)
{
  cl_sampler_t sampler = *(cl_sampler_t *)parg->value;

  *ds = 0;
  *ds |= sampler.normalized_coords == CL_TRUE ? CLK_NORMALIZED_COORDS_TRUE :
      CLK_NORMALIZED_COORDS_FALSE;

  switch (sampler.addressing_mode) {
    case CL_ADDRESS_NONE:
      *ds |= CLK_ADDRESS_NONE; break;
    case CL_ADDRESS_CLAMP_TO_EDGE:
      *ds |= CLK_ADDRESS_CLAMP_TO_EDGE; break;
    case CL_ADDRESS_CLAMP:
      *ds |= CLK_ADDRESS_CLAMP; break;
    case CL_ADDRESS_REPEAT:
      *ds |= CLK_ADDRESS_REPEAT; break;
    case CL_ADDRESS_MIRRORED_REPEAT:
      *ds |= CLK_ADDRESS_MIRRORED_REPEAT; break;
  }

  switch (sampler.filter_mode) {
    case CL_FILTER_NEAREST:
      *ds |= CLK_FILTER_NEAREST; break;
    case CL_FILTER_LINEAR :
      *ds |= CLK_FILTER_LINEAR; break;
  }
}

void*
pocl_memalign_alloc(size_t align_width, size_t size)
{
  void *ptr;
  int status;

#ifndef POCL_ANDROID
  status = posix_memalign(&ptr, align_width, size);
  return ((status == 0)? ptr: (void*)NULL);
#else
  ptr = memalign(align_width, size);
  return ptr;
#endif
}

/* CPU driver stuff */
typedef struct pocl_dlhandle_cache_item pocl_dlhandle_cache_item;
struct pocl_dlhandle_cache_item
{
  char *tmp_dir;
  char *function_name;
  pocl_workgroup wg;
  lt_dlhandle dlhandle;
  pocl_dlhandle_cache_item *next;
  pocl_dlhandle_cache_item *prev;
  volatile int ref_count;
};

static pocl_dlhandle_cache_item *pocl_dlhandle_cache;
static pocl_lock_t pocl_dlhandle_cache_lock;
static pocl_lock_t pocl_llvm_codegen_lock;
static pocl_lock_t pocl_dlhandle_lock;
static int pocl_dlhandle_cache_initialized;

/* only to be called in basic/pthread/<other cpu driver> init */
void
pocl_init_dlhandle_cache ()
{
  if (!pocl_dlhandle_cache_initialized)
    {
      POCL_INIT_LOCK (pocl_dlhandle_cache_lock);
      POCL_INIT_LOCK (pocl_llvm_codegen_lock);
      POCL_INIT_LOCK (pocl_dlhandle_lock);
      pocl_dlhandle_cache_initialized = 1;
   }
}

static int handle_count = 0;
void
pocl_check_dlhandle_cache (_cl_command_node *cmd)
{
  char workgroup_string[256];
  pocl_dlhandle_cache_item *ci = NULL;
  
  POCL_LOCK (pocl_dlhandle_cache_lock);
  DL_FOREACH (pocl_dlhandle_cache, ci)
    {
      if (strcmp (ci->tmp_dir, cmd->command.run.tmp_dir) == 0 &&
          strcmp (ci->function_name, 
                  cmd->command.run.kernel->name) == 0)
        {
          /* move to the front of the line */
          DL_DELETE (pocl_dlhandle_cache, ci);
          DL_PREPEND (pocl_dlhandle_cache, ci);
          ++ci->ref_count;
          POCL_UNLOCK (pocl_dlhandle_cache_lock);
          cmd->command.run.wg = ci->wg;
          return;
        }
    }
  if (handle_count == 128)
    {
      ci = pocl_dlhandle_cache->prev;
      //assert (ci->ref_count == 0);
      DL_DELETE (pocl_dlhandle_cache, ci);
      free (ci->tmp_dir);
      free (ci->function_name);
      assert(!lt_dlclose (ci->dlhandle));
    }
  else
    {
      ++handle_count;
      ci = (pocl_dlhandle_cache_item*) malloc (sizeof (pocl_dlhandle_cache_item));
    }
  POCL_UNLOCK (pocl_dlhandle_cache_lock);
  ci->next = NULL;
  ci->tmp_dir = strdup (cmd->command.run.tmp_dir);
  ci->function_name = strdup (cmd->command.run.kernel->name);
  ci->ref_count = 1;


  char *module_fn = NULL;
  cl_kernel k = cmd->command.run.kernel;
  cl_program p = k->program;
  cl_device_id dev = cmd->device;
  int dev_i = pocl_cl_device_to_index(p, dev);

  if (p->binaries[dev_i] && !p->pocl_binaries[dev_i])
    {
#ifdef OCS_AVAILABLE
      POCL_LOCK (pocl_llvm_codegen_lock);
      module_fn = (char *)llvm_codegen (cmd->command.run.tmp_dir,
                                        cmd->command.run.kernel,
                                        cmd->device);
      POCL_UNLOCK (pocl_llvm_codegen_lock);
<<<<<<< HEAD
      POCL_MSG_PRINT_INFO("Using static WG size binary: %s\n", module_fn);
=======
#else
      POCL_ABORT("pocl built without online compiler support "
                 "cannot compile LLVM IRs to machine code\n");
#endif
>>>>>>> d790f8ed
    }
  else
    {
      module_fn = malloc(POCL_FILENAME_LENGTH);
      pocl_cache_final_binary_path(module_fn, p, dev_i, k, 0, 0, 0);
      POCL_MSG_PRINT_INFO("Using dynamic WG size binary: %s\n", module_fn);
      if (!pocl_exists(module_fn))
        POCL_ABORT("Dynamic WG size binary does not exist\n");
    }

  POCL_LOCK (pocl_dlhandle_lock);
  ci->dlhandle = lt_dlopen (module_fn);
  POCL_UNLOCK (pocl_dlhandle_lock);
  
  if (ci->dlhandle == NULL)
    {
      printf ("pocl error: lt_dlopen(\"%s\") failed with '%s'.\n", 
              module_fn, lt_dlerror());
      printf ("note: missing symbols in the kernel binary might be" 
              " reported as 'file not found' errors.\n");
      abort();
    }
  free(module_fn);

  snprintf (workgroup_string, 256, "_pocl_launcher_%s_workgroup", 
            cmd->command.run.kernel->name);

  POCL_LOCK (pocl_dlhandle_lock);
  cmd->command.run.wg = ci->wg =
    (pocl_workgroup) lt_dlsym (ci->dlhandle, workgroup_string);
  POCL_UNLOCK (pocl_dlhandle_lock);

  assert (cmd->command.run.wg != NULL);

  POCL_LOCK (pocl_dlhandle_cache_lock);
  assert (handle_count <= 128);
  DL_PREPEND (pocl_dlhandle_cache, ci);
  POCL_UNLOCK (pocl_dlhandle_cache_lock);
}

void
pocl_free_dlhandle (_cl_command_node *cmd)
{
  pocl_dlhandle_cache_item *ci = NULL;
  POCL_LOCK (pocl_dlhandle_cache_lock);
  DL_FOREACH (pocl_dlhandle_cache, ci)
    {
      if (strcmp (ci->tmp_dir, cmd->command.run.tmp_dir) == 0 &&
          strcmp (ci->function_name, 
                  cmd->command.run.kernel->name) == 0)
        {
          if ((--ci->ref_count))
            break;
          --handle_count;
          DL_DELETE (pocl_dlhandle_cache, ci);
          POCL_UNLOCK (pocl_dlhandle_cache_lock);
          free (ci->tmp_dir);
          free (ci->function_name);
          POCL_LOCK (pocl_llvm_codegen_lock);
          assert(!lt_dlclose (ci->dlhandle));
          POCL_UNLOCK (pocl_llvm_codegen_lock);
          free (ci);
          return;
        }
    }
  POCL_UNLOCK (pocl_dlhandle_cache_lock);
}

#define MIN_MAX_MEM_ALLOC_SIZE (128*1024*1024)

/* accounting object for the main memory */
static pocl_global_mem_t system_memory;

void
pocl_setup_device_for_system_memory(cl_device_id device)
{
  /* set up system memory limits, if required */
  if (system_memory.total_alloc_limit == 0)
  {
      /* global_mem_size contains the entire memory size,
       * and we need to leave some available for OS & other programs
       * this sets it to 3/4 for systems with <=7gig mem,
       * for >7 it sets to (total-2gigs)
       */
      size_t alloc_limit = device->global_mem_size;
      if ((alloc_limit >> 20) > (7 << 10))
        system_memory.total_alloc_limit = alloc_limit - (size_t)(1 << 31);
      else
        {
          size_t temp = (alloc_limit >> 2);
          system_memory.total_alloc_limit = alloc_limit - temp;
        }

      system_memory.max_ever_allocated =
          system_memory.currently_allocated = 0;
  }

  device->global_mem_size = system_memory.total_alloc_limit;
  if (device->global_mem_size < MIN_MAX_MEM_ALLOC_SIZE)
    POCL_ABORT("Not enough memory to run on this device.\n");

  /* Maximum allocation size: we don't have hardware limits, so we
   * can potentially allocate the whole memory for a single buffer, unless
   * of course there are limits set at the operating system level. Of course
   * we still have to respect the OpenCL-commanded minimum */
  size_t alloc_limit = SIZE_MAX;

#ifndef _MSC_VER
  // TODO getrlimit equivalent under Windows
  struct rlimit limits;
  int ret = getrlimit(RLIMIT_DATA, &limits);
  if (ret == 0)
    alloc_limit = limits.rlim_cur;
  else
#endif
    alloc_limit = MIN_MAX_MEM_ALLOC_SIZE;

  if (alloc_limit > device->global_mem_size)
    alloc_limit = device->global_mem_size;

  if (alloc_limit < MIN_MAX_MEM_ALLOC_SIZE)
    alloc_limit = MIN_MAX_MEM_ALLOC_SIZE;

  // set up device properties..
  device->global_memory = &system_memory;
  device->max_mem_alloc_size = alloc_limit;

  // TODO in theory now if alloc_limit was > rlim_cur and < rlim_max
  // we should try and setrlimit to alloc_limit, or allocations might fail
}


/* set maximum allocation sizes for buffers and images */
void
pocl_set_buffer_image_limits(cl_device_id device)
{
  pocl_setup_device_for_system_memory(device);
  /* these aren't set up in pocl_setup_device_for_system_memory,
   * because some devices (HSA) set them up themselves */
  device->local_mem_size = device->max_constant_buffer_size =
      device->max_mem_alloc_size;

  /* We don't have hardware limitations on the buffer-backed image sizes,
   * so we set the maximum size in terms of the maximum amount of pixels
   * that fix in max_mem_alloc_size. A single pixel can take up to 4 32-bit channels,
   * i.e. 16 bytes.
   */
  size_t max_pixels = device->max_mem_alloc_size/16;
  if (max_pixels > device->image_max_buffer_size)
    device->image_max_buffer_size = max_pixels;

  /* Similarly, we can take the 2D image size limit to be the largest power of 2
   * whose square fits in image_max_buffer_size; since the 2D image size limit
   * starts at a power of 2, it's a simple matter of doubling.
   * This is actually completely arbitrary, another equally valid option
   * would be to have each maximum dimension match the image_max_buffer_size.
   */
  max_pixels = device->image2d_max_width;
  // keep doubing until we go over
  while (max_pixels <= device->image_max_buffer_size/max_pixels)
    max_pixels *= 2;
  // halve before assignment
  max_pixels /= 2;
  if (max_pixels > device->image2d_max_width)
    device->image2d_max_width = device->image2d_max_height = max_pixels;

  /* Same thing for 3D images, of course with cubes. Again, totally arbitrary. */
  max_pixels = device->image3d_max_width;
  // keep doubing until we go over
  while (max_pixels*max_pixels <= device->image_max_buffer_size/max_pixels)
    max_pixels *= 2;
  // halve before assignment
  max_pixels /= 2;
  if (max_pixels > device->image3d_max_width)
  device->image3d_max_width = device->image3d_max_height =
    device->image3d_max_depth = max_pixels;

}

void*
pocl_memalign_alloc_global_mem(cl_device_id device, size_t align, size_t size)
{
  pocl_global_mem_t *mem = device->global_memory;
  if ((mem->total_alloc_limit - mem->currently_allocated) < size)
    return NULL;

  void* ptr = pocl_memalign_alloc(align, size);
  if (!ptr)
    return NULL;

  mem->currently_allocated += size;
  if (mem->max_ever_allocated < mem->currently_allocated)
    mem->max_ever_allocated = mem->currently_allocated;

  assert(mem->currently_allocated <= mem->total_alloc_limit);
  return ptr;
}

void
pocl_free_global_mem(cl_device_id device, void* ptr, size_t size)
{
  pocl_global_mem_t *mem = device->global_memory;

  assert(mem->currently_allocated >= size);
  mem->currently_allocated -= size;

  POCL_MEM_FREE(ptr);
}

void
pocl_print_system_memory_stats()
{
  POCL_MSG_PRINT("MEM STATS:\n", "",
  "____ Total available system memory  : %10zu KB\n"
  " ____ Currently used system memory   : %10zu KB\n"
  " ____ Max used system memory         : %10zu KB\n",
  system_memory.total_alloc_limit >> 10,
  system_memory.currently_allocated >> 10,
  system_memory.max_ever_allocated >> 10);
}<|MERGE_RESOLUTION|>--- conflicted
+++ resolved
@@ -685,14 +685,11 @@
                                         cmd->command.run.kernel,
                                         cmd->device);
       POCL_UNLOCK (pocl_llvm_codegen_lock);
-<<<<<<< HEAD
       POCL_MSG_PRINT_INFO("Using static WG size binary: %s\n", module_fn);
-=======
 #else
       POCL_ABORT("pocl built without online compiler support "
                  "cannot compile LLVM IRs to machine code\n");
 #endif
->>>>>>> d790f8ed
     }
   else
     {
