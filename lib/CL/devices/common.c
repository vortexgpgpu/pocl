/* common.c - common code that can be reused between device driver
              implementations

   Copyright (c) 2011-2013 Universidad Rey Juan Carlos
                 2011-2021 Pekka Jääskeläinen
                 2022-2023 Pekka Jääskeläinen / Intel Finland Oy

   Permission is hereby granted, free of charge, to any person obtaining a copy
   of this software and associated documentation files (the "Software"), to
   deal in the Software without restriction, including without limitation the
   rights to use, copy, modify, merge, publish, distribute, sublicense, and/or
   sell copies of the Software, and to permit persons to whom the Software is
   furnished to do so, subject to the following conditions:

   The above copyright notice and this permission notice shall be included in
   all copies or substantial portions of the Software.

   THE SOFTWARE IS PROVIDED "AS IS", WITHOUT WARRANTY OF ANY KIND, EXPRESS OR
   IMPLIED, INCLUDING BUT NOT LIMITED TO THE WARRANTIES OF MERCHANTABILITY,
   FITNESS FOR A PARTICULAR PURPOSE AND NONINFRINGEMENT. IN NO EVENT SHALL THE
   AUTHORS OR COPYRIGHT HOLDERS BE LIABLE FOR ANY CLAIM, DAMAGES OR OTHER
   LIABILITY, WHETHER IN AN ACTION OF CONTRACT, TORT OR OTHERWISE, ARISING
   FROM, OUT OF OR IN CONNECTION WITH THE SOFTWARE OR THE USE OR OTHER DEALINGS
   IN THE SOFTWARE.
*/

/* for posix_memalign and strdup */
#define _BSD_SOURCE
#define _DEFAULT_SOURCE
#define _POSIX_C_SOURCE 200809L

#include <assert.h>
#include <ctype.h>
#include <limits.h>
#include <stdio.h>
#include <stdlib.h>
#include <string.h>
#include <unistd.h>
#include <utlist.h>
#include <limits.h>

#ifdef _WIN32
#include "vccompat.hpp"
#endif

#include "common.h"
#include "pocl_shared.h"

#include "config.h"
#include "config2.h"
#include "devices.h"
#include "pocl_cache.h"
#include "pocl_debug.h"
#include "pocl_file_util.h"
#include "pocl_image_util.h"
#include "pocl_mem_management.h"
#include "pocl_runtime_config.h"
#include "pocl_timing.h"
#include "pocl_util.h"
<<<<<<< HEAD
#include "pocl_timing.h"
=======
#include "common_driver.h"
>>>>>>> 86f812a8

#ifdef HAVE_GETRLIMIT
#include <sys/time.h>
#include <sys/resource.h>
#include <unistd.h>
#endif

#ifdef HAVE_DLFCN_H
#if defined(__APPLE__)
#define _DARWIN_C_SOURCE
#endif
#include <dlfcn.h>
#endif

#ifdef ENABLE_LLVM
#include "pocl_llvm.h"
#endif

#include "_kernel_constants.h"

<<<<<<< HEAD
#if defined(__x86_64__) || defined(__i386__)
#define CPU_IS_X86 1
#endif

/* default WG size in each dimension & total WG size.
 * this should be reasonable for CPU */
#define DEFAULT_WG_SIZE 4096

static const cl_image_format supported_image_formats[] = {
    { CL_A, CL_SNORM_INT8 },
    { CL_A, CL_SNORM_INT16 },
    { CL_A, CL_UNORM_INT8 },
    { CL_A, CL_UNORM_INT16 },
    { CL_A, CL_SIGNED_INT8 },
    { CL_A, CL_SIGNED_INT16 }, 
    { CL_A, CL_SIGNED_INT32 },
    { CL_A, CL_UNSIGNED_INT8 }, 
    { CL_A, CL_UNSIGNED_INT16 },
    { CL_A, CL_UNSIGNED_INT32 }, 
    { CL_A, CL_FLOAT },
    { CL_RGBA, CL_SNORM_INT8 },
    { CL_RGBA, CL_SNORM_INT16 },
    { CL_RGBA, CL_UNORM_INT8 },
    { CL_RGBA, CL_UNORM_INT16 },
    { CL_RGBA, CL_SIGNED_INT8 },
    { CL_RGBA, CL_SIGNED_INT16 }, 
    { CL_RGBA, CL_SIGNED_INT32 },
    { CL_RGBA, CL_UNSIGNED_INT8 }, 
    { CL_RGBA, CL_UNSIGNED_INT16 },
    { CL_RGBA, CL_UNSIGNED_INT32 }, 
    { CL_RGBA, CL_HALF_FLOAT },
    { CL_RGBA, CL_FLOAT },
    { CL_ARGB, CL_SNORM_INT8 },
    { CL_ARGB, CL_UNORM_INT8 },
    { CL_ARGB, CL_SIGNED_INT8 },
    { CL_ARGB, CL_UNSIGNED_INT8 }, 
    { CL_BGRA, CL_SNORM_INT8 },
    { CL_BGRA, CL_UNORM_INT8 },
    { CL_BGRA, CL_SIGNED_INT8 },
    { CL_BGRA, CL_UNSIGNED_INT8 }
 };

static cl_device_partition_property basic_partition_properties[1] = { 0 };

static const char *final_ld_flags[] =
  {"-nostartfiles", HOST_LD_FLAGS_ARRAY, NULL};

void
pocl_init_cpu_device_infos (cl_device_id dev)
{
  size_t i;
  dev->type = CL_DEVICE_TYPE_CPU;
  dev->max_work_item_dimensions = 3;
  dev->final_linkage_flags = final_ld_flags;

  SETUP_DEVICE_CL_VERSION(HOST_DEVICE_CL_VERSION_MAJOR, HOST_DEVICE_CL_VERSION_MINOR)
  /*
    The hard restriction will be the context data which is
    stored in stack that can be as small as 8K in Linux.
    Thus, there should be enough work-items alive to fill up
    the SIMD lanes times the vector units, but not more than
    that to avoid stack overflow and cache trashing.
  */
  int max_wg
      = pocl_get_int_option ("POCL_MAX_WORK_GROUP_SIZE", DEFAULT_WG_SIZE);
  assert (max_wg > 0);
  max_wg = min (max_wg, DEFAULT_WG_SIZE);
  if (max_wg < 0)
    max_wg = DEFAULT_WG_SIZE;

  dev->max_work_item_sizes[0] = dev->max_work_item_sizes[1]
      = dev->max_work_item_sizes[2] = dev->max_work_group_size = max_wg;

  dev->preferred_wg_size_multiple = 8;
#ifdef OCS_AVAILABLE
  cpu_setup_vector_widths (dev);
#else
  dev->preferred_vector_width_char = POCL_DEVICES_PREFERRED_VECTOR_WIDTH_CHAR;
  dev->preferred_vector_width_short = POCL_DEVICES_PREFERRED_VECTOR_WIDTH_SHORT;
  dev->preferred_vector_width_int = POCL_DEVICES_PREFERRED_VECTOR_WIDTH_INT;
  dev->preferred_vector_width_long = POCL_DEVICES_PREFERRED_VECTOR_WIDTH_LONG;
  dev->preferred_vector_width_float = POCL_DEVICES_PREFERRED_VECTOR_WIDTH_FLOAT;
  /* TODO: figure out what the difference between preferred and native widths are */
  dev->native_vector_width_char = POCL_DEVICES_NATIVE_VECTOR_WIDTH_CHAR;
  dev->native_vector_width_short = POCL_DEVICES_NATIVE_VECTOR_WIDTH_SHORT;
  dev->native_vector_width_int = POCL_DEVICES_NATIVE_VECTOR_WIDTH_INT;
  dev->native_vector_width_long = POCL_DEVICES_NATIVE_VECTOR_WIDTH_LONG;
  dev->native_vector_width_float = POCL_DEVICES_NATIVE_VECTOR_WIDTH_FLOAT;

#ifdef _CL_DISABLE_DOUBLE
  dev->native_vector_width_double = 0;
  dev->preferred_vector_width_double = 0;
#else
  dev->native_vector_width_double = POCL_DEVICES_NATIVE_VECTOR_WIDTH_DOUBLE;
  dev->preferred_vector_width_double = POCL_DEVICES_PREFERRED_VECTOR_WIDTH_DOUBLE;
#endif
#ifdef _CL_DISABLE_HALF
  dev->preferred_vector_width_half = 0;
  dev->native_vector_width_half = 0;
#else
  dev->preferred_vector_width_half = POCL_DEVICES_PREFERRED_VECTOR_WIDTH_HALF;
  dev->native_vector_width_half = POCL_DEVICES_NATIVE_VECTOR_WIDTH_HALF;
#endif

#endif

  dev->grid_width_specialization_limit = USHRT_MAX;
  dev->address_bits = HOST_DEVICE_ADDRESS_BITS;
  dev->image_support = CL_TRUE;
  /* Use the minimum values until we get a more sensible upper limit from
     somewhere. */
  dev->max_read_image_args = dev->max_write_image_args
      = dev->max_read_write_image_args = 128;
  dev->image2d_max_width = dev->image2d_max_height = 8192;
  dev->image3d_max_width = dev->image3d_max_height = dev->image3d_max_depth = 2048;
  dev->max_samplers = 16;

  for (i = 0; i < NUM_OPENCL_IMAGE_TYPES; ++i)
    {
      dev->num_image_formats[i]
          = sizeof (supported_image_formats) / sizeof (cl_image_format);
      dev->image_formats[i] = supported_image_formats;
    }

  dev->image_max_buffer_size = 65536;
  dev->image_max_array_size = 2048;
  dev->max_constant_args = 8;
  dev->max_mem_alloc_size = 0;
  dev->max_parameter_size = 1024;
  dev->min_data_type_align_size = MAX_EXTENDED_ALIGNMENT;
  dev->mem_base_addr_align = MAX_EXTENDED_ALIGNMENT;
  dev->half_fp_config = 0;
  dev->single_fp_config = CL_FP_ROUND_TO_NEAREST | CL_FP_INF_NAN;
#ifdef __x86_64__
  dev->single_fp_config |= (CL_FP_DENORM | CL_FP_ROUND_TO_INF
                            | CL_FP_ROUND_TO_ZERO
                            | CL_FP_CORRECTLY_ROUNDED_DIVIDE_SQRT);
#ifdef OCS_AVAILABLE
  if (cpu_has_fma())
    dev->single_fp_config |= CL_FP_FMA;
#endif
#endif

#ifdef _CL_DISABLE_DOUBLE
  dev->double_fp_config = 0;
#else
  /* TODO: all of these are the minimum mandated, but not all CPUs may actually
   * support all of them. */
  dev->double_fp_config = CL_FP_FMA | CL_FP_ROUND_TO_NEAREST
                          | CL_FP_ROUND_TO_ZERO | CL_FP_ROUND_TO_INF
                          | CL_FP_INF_NAN | CL_FP_DENORM;
  /* this is a workaround for issue 28 in https://github.com/Oblomov/clinfo
   * https://github.com/Oblomov/clinfo/issues/28 */
  dev->double_fp_config |= CL_FP_CORRECTLY_ROUNDED_DIVIDE_SQRT;
#endif

  dev->global_mem_cache_type = CL_NONE;
  dev->global_mem_cacheline_size = 0;
  dev->global_mem_cache_size = 0;
  dev->global_mem_size = 0;
  dev->max_constant_buffer_size = 0;
  dev->max_constant_args = 8;
  dev->local_mem_type = CL_GLOBAL;
  dev->local_mem_size = 0;
  dev->error_correction_support = CL_FALSE;
  dev->host_unified_memory = CL_TRUE;

  dev->profiling_timer_resolution = pocl_timer_resolution;

  dev->endian_little = !(WORDS_BIGENDIAN);
  dev->available = CL_TRUE;
  dev->compiler_available = CL_TRUE;
  dev->spmd = CL_FALSE;
  dev->arg_buffer_launcher = CL_FALSE;
  dev->workgroup_pass = CL_TRUE;
  dev->execution_capabilities = CL_EXEC_KERNEL | CL_EXEC_NATIVE_KERNEL;
  dev->platform = 0;

  dev->parent_device = NULL;
  /* These two are only used for subdevices.
   * Each subdevice has these two setup when created.
   * The subdevice will then use these CUs:
   *  [start, start+1, ..., start+count-1]
   * this may not work with more complicated partitioning schemes,
   * but is good enough for now. */
  dev->core_start = 0;
  dev->core_count = 0;
  /* basic does not support partitioning */
  dev->max_sub_devices = 1;
  dev->num_partition_properties = 1;
  dev->partition_properties = basic_partition_properties;
  dev->num_partition_types = 0;
  dev->partition_type = NULL;

  dev->device_side_printf = 1;
  dev->printf_buffer_size = 16 * 1024 * 1024;

  dev->vendor = "pocl";
  dev->profile = "FULL_PROFILE";
  /* Note: The specification describes identifiers being delimited by
     only a single space character. Some programs that check the device's
     extension  string assume this rule. Future extension additions should
     ensure that there is no more than a single space between
     identifiers. */

  dev->global_as_id = dev->local_as_id = dev->constant_as_id = 0;

  dev->should_allocate_svm = 0;
  /* OpenCL 2.0 properties */
  dev->svm_caps = CL_DEVICE_SVM_COARSE_GRAIN_BUFFER
                  | CL_DEVICE_SVM_FINE_GRAIN_BUFFER
                  | CL_DEVICE_SVM_ATOMICS;
  /* TODO these are minimums, figure out whats a reasonable value */
  dev->max_events = 1024;
  dev->max_queues = 1;
  dev->max_pipe_args = 16;
  dev->max_pipe_active_res = 1;
  dev->max_pipe_packet_size = 1024;
  dev->dev_queue_pref_size = 16 * 1024;
  dev->dev_queue_max_size = 256 * 1024;
  dev->on_dev_queue_props = CL_QUEUE_OUT_OF_ORDER_EXEC_MODE_ENABLE
                               | CL_QUEUE_PROFILING_ENABLE;
  dev->on_host_queue_props = CL_QUEUE_PROFILING_ENABLE;
  dev->extensions = HOST_DEVICE_EXTENSIONS;
  dev->has_64bit_long = 1;
  dev->autolocals_to_args = 1;
  dev->device_alloca_locals = 0;

#ifdef OCS_AVAILABLE

  dev->llvm_target_triplet = OCL_KERNEL_TARGET;

#ifdef HOST_CPU_FORCED
  dev->llvm_cpu = OCL_KERNEL_TARGET_CPU;
#else
  dev->llvm_cpu = get_llvm_cpu_name();
#endif
  
  dev->spirv_version = "SPIR-V_1.2";
#else /* No compiler, no CPU info */
  dev->llvm_cpu = NULL;
  dev->llvm_target_triplet = "";
#endif
}
=======
#define WORKGROUP_STRING_LENGTH 1024
>>>>>>> 86f812a8

uint64_t last_object_id = 0;

unsigned long buffer_c;
unsigned long svm_buffer_c;
unsigned long usm_buffer_c;
unsigned long queue_c;
unsigned long context_c;
unsigned long image_c;
unsigned long kernel_c;
unsigned long program_c;
unsigned long sampler_c;
unsigned long uevent_c;
unsigned long event_c;

/**
 * Generate code from the final bitcode using the LLVM
 * tools.
 *
 * Uses an existing (cached) one, if available.
 */

#ifdef ENABLE_LLVM
static int
llvm_codegen (char *output, unsigned device_i, cl_kernel kernel,
              cl_device_id device, _cl_command_node *command, int specialize)
{
  POCL_MEASURE_START (llvm_codegen);
  int error = 0;
  void *llvm_module = NULL;

<<<<<<< HEAD
  char tmp_objfile[POCL_FILENAME_LENGTH];
=======
  char tmp_module[POCL_MAX_PATHNAME_LENGTH];
  char tmp_objfile[POCL_MAX_PATHNAME_LENGTH];
>>>>>>> 86f812a8

  char *objfile = NULL;
  uint64_t objfile_size = 0;

  cl_program program = kernel->program;

  const char *kernel_name = kernel->name;

  /* $/parallel.bc */
  char parallel_bc_path[POCL_MAX_PATHNAME_LENGTH];
  pocl_cache_work_group_function_path (parallel_bc_path, program, device_i,
                                       kernel, command, specialize);

  /* $/kernel.so */
  char final_binary_path[POCL_MAX_PATHNAME_LENGTH];
  pocl_cache_final_binary_path (final_binary_path, program, device_i, kernel,
                                command, specialize);

  if (pocl_exists (final_binary_path))
    goto FINISH;

  assert (strlen (final_binary_path) < (POCL_MAX_PATHNAME_LENGTH - 3));

  error = pocl_llvm_generate_workgroup_function_nowrite (
      device_i, device, kernel, command, &llvm_module, specialize);
  if (error)
    {
      POCL_MSG_PRINT_LLVM ("pocl_llvm_generate_workgroup_function() failed"
                           " for kernel %s\n",
                           kernel_name);
      goto FINISH;
    }
  assert (llvm_module != NULL);

#ifndef BUILD_VORTEX
  if (pocl_get_bool_option ("POCL_LEAVE_KERNEL_COMPILER_TEMP_FILES", 0))
    {
      POCL_MSG_PRINT_LLVM ("Writing parallel.bc to %s.\n", parallel_bc_path);
      error = pocl_cache_write_kernel_parallel_bc (
          llvm_module, program, device_i, kernel, command, specialize);
    }
  else
    {
      char kernel_parallel_path[POCL_MAX_PATHNAME_LENGTH];
      pocl_cache_kernel_cachedir_path (kernel_parallel_path, program,
                                       command->program_device_i,
                                       kernel, "", command, specialize);
      error = pocl_mkdir_p (kernel_parallel_path);
    }
  if (error)
    {
      POCL_MSG_PRINT_GENERAL ("writing parallel.bc failed for kernel %s\n",
                              kernel->name);
      goto FINISH;
    }
#endif

  /* May happen if another thread is building the same program & wins the llvm
     lock. */
  if (pocl_exists (final_binary_path))
    goto FINISH;

<<<<<<< HEAD
#ifndef BUILD_VORTEX
  error = pocl_llvm_codegen (device, llvm_module, &objfile, &objfile_size);
=======
  error = pocl_llvm_codegen (device, program, llvm_module, &objfile,
                             &objfile_size);
>>>>>>> 86f812a8
  if (error)
    {
      POCL_MSG_PRINT_LLVM ("pocl_llvm_codegen() failed for kernel %s\n",
                           kernel_name);
      goto FINISH;
    }

  if (pocl_exists (final_binary_path))
    goto FINISH;

  /* Write temporary kernel.so.o, required for the final linking step.
     Use append-write because tmp_objfile is already temporary, thus
     we don't need to create new temporary... */
  error = pocl_cache_write_kernel_objfile (tmp_objfile, objfile, objfile_size);
  if (error)
    {
      POCL_MSG_PRINT_LLVM ("writing %s failed for kernel %s\n",
                           tmp_objfile, kernel_name);
      goto FINISH;
    }
  else
    {
      POCL_MSG_PRINT_LLVM ("written %s size %zu\n",
                          tmp_objfile, (size_t)objfile_size);
    }
#else
  error = pocl_cache_write_kernel_objfile (tmp_objfile, "", 1);
  if (error) {
    POCL_MSG_PRINT_LLVM ("writing %s failed for kernel %s\n", tmp_objfile, kernel_name);
    goto FINISH;
  }
#endif

  /* temporary filename for kernel.so */
#if defined(BUILD_NEWLIB)
  error = pocl_llvm_build_newlib_program (kernel, device_i, device, tmp_objfile, final_binary_path); 
  if (error) {
    POCL_MSG_PRINT_LLVM ("Static linking kernel.o -> libkernel.a has failed\n");
    goto FINISH;
  }
#elif defined(BUILD_VORTEX)
  POCL_MSG_PRINT_LLVM ("Writing parallel.bc to %s.\n", parallel_bc_path);
  error = pocl_cache_write_kernel_parallel_bc (llvm_module, program, device_i, kernel, command, specialize);
  if (error) {
    POCL_MSG_PRINT_GENERAL ("writing parallel.bc failed for kernel %s\n", kernel->name);
    goto FINISH;
  }
  error = pocl_llvm_build_vortex_program (kernel, device_i, device, parallel_bc_path, tmp_objfile, final_binary_path); 
  if (error) {
    POCL_MSG_PRINT_LLVM ("Vortex compilation kernel.o -> kernel.hex has failed\n");
    goto FINISH;
  }
#else
  char tmp_module[POCL_FILENAME_LENGTH];
  if (pocl_cache_tempname (tmp_module, ".so", NULL))
    {
      POCL_MSG_PRINT_LLVM ("Creating temporary kernel.so file"
                           " for kernel %s FAILED\n",
                           kernel_name);
      goto FINISH;
    }
  else
    POCL_MSG_PRINT_LLVM ("Temporary kernel.so file"
                         " for kernel %s : %s\n",
                         kernel_name, tmp_module);

  POCL_MSG_PRINT_INFO ("Linking final module\n");

  /* Link through Clang driver interface who knows the correct toolchains
     for all of its targets.  */
#ifdef GCC_TOOLCHAIN  
  const char *cmd_line[64] =
    {CLANG, "-v", "--gcc-toolchain=" GCC_TOOLCHAIN, "-o", tmp_module, tmp_objfile};
    const char **pos = &cmd_line[6];
#else
  const char *cmd_line[64] =
    {CLANG, "-v", "-o", tmp_module, tmp_objfile};
    const char **pos = &cmd_line[5];
#endif
  const char **device_ld_arg = device->final_linkage_flags;  
  while ((*pos++ = *device_ld_arg++)) {}

  error = pocl_invoke_clang (device, cmd_line);  
  if (error)
    {
      POCL_MSG_PRINT_LLVM ("Linking kernel.so.o -> kernel.so has failed\n");
      goto FINISH;
    }

   /* rename temporary kernel.so */
  error = pocl_rename (tmp_module, final_binary_path);
  if (error)
    {
      POCL_MSG_PRINT_LLVM (
          "Renaming temporary kernel.so to final ('%s') has failed.\n",
          final_binary_path);
      goto FINISH;
    }
#endif

  /* if LEAVE_COMPILER_FILES, rename temporary kernel.so.o, else delete it */
  if (pocl_get_bool_option ("POCL_LEAVE_KERNEL_COMPILER_TEMP_FILES", 0))
    {
      char objfile_path[POCL_MAX_PATHNAME_LENGTH];
      strcpy (objfile_path, final_binary_path);
      strcat (objfile_path, ".o");
      error = pocl_rename (tmp_objfile, objfile_path);
      if (error)
        POCL_MSG_PRINT_LLVM (
            "Renaming temporary kernel.so.o to final %s has failed.\n",
            objfile_path);
    }
  else
    {
      error = pocl_remove (tmp_objfile);
      if (error)
        POCL_MSG_PRINT_LLVM ("Removing temporary kernel.so.o has failed.\n");
    }

FINISH:
  pocl_destroy_llvm_module (llvm_module, kernel->context);
  POCL_MEM_FREE (objfile);
  POCL_MEASURE_FINISH (llvm_codegen);

  if (error)
    return error;
  else
    {
      memcpy (output, final_binary_path, POCL_MAX_PATHNAME_LENGTH);
      return 0;
    }
}
#endif


/**
 * Populates the device specific image data structure used by kernel
 * from given kernel image argument
 */
void
pocl_fill_dev_image_t (dev_image_t *di, struct pocl_argument *parg,
                       cl_device_id device)
{
  cl_mem mem = *(cl_mem *)parg->value;
  di->_width = mem->image_width;
  di->_height = mem->image_height;
  di->_depth = mem->image_depth;
  di->_row_pitch = mem->image_row_pitch;
  di->_slice_pitch = mem->image_slice_pitch;
  di->_order = mem->image_channel_order;
  di->_image_array_size = mem->image_array_size;
  di->_data_type = mem->image_channel_data_type;
  pocl_get_image_information (mem->image_channel_order,
                              mem->image_channel_data_type,
                              &(di->_num_channels), &(di->_elem_size));

  IMAGE1D_TO_BUFFER (mem);
  di->_data = (mem->device_ptrs[device->global_mem_id].mem_ptr);
}

/**
 * executes given command. Call with node->sync.event.event UNLOCKED.
 */
void
pocl_exec_command (_cl_command_node *node)
{
  unsigned i;
  /* because of POCL_UPDATE_EVENT_ */
  cl_event event = node->sync.event.event;
  cl_device_id dev = node->device;
  _cl_command_t *cmd = &node->command;
  cl_mem mem = NULL;
  if (event->num_buffers > 0)
    mem = event->mem_objs[0];

  switch (node->type)
    {
    case CL_COMMAND_READ_BUFFER:
      pocl_update_event_running (event);
      assert (dev->ops->read);
      dev->ops->read
        (dev->data,
         cmd->read.dst_host_ptr,
         cmd->read.src_mem_id,
         event->mem_objs[0],
         cmd->read.offset,
         cmd->read.size);
      POCL_UPDATE_EVENT_COMPLETE_MSG (event, "Event Read Buffer           ");
      break;

    case CL_COMMAND_WRITE_BUFFER:
      pocl_update_event_running (event);
      assert (dev->ops->write);
      dev->ops->write
        (dev->data,
         cmd->write.src_host_ptr,
         cmd->write.dst_mem_id,
         event->mem_objs[0],
         cmd->write.offset,
         cmd->write.size);
      POCL_UPDATE_EVENT_COMPLETE_MSG (event, "Event Write Buffer          ");
      break;

    case CL_COMMAND_COPY_BUFFER:
      pocl_update_event_running (event);
      assert (dev->ops->copy);
      if (dev->ops->copy_with_size && cmd->copy.src_content_size != NULL)
          dev->ops->copy_with_size
            (dev->data,
             cmd->copy.dst_mem_id,
             cmd->copy.dst,
             cmd->copy.src_mem_id,
             cmd->copy.src,
             cmd->copy.src_content_size_mem_id,
             cmd->copy.src_content_size,
             cmd->copy.dst_offset,
             cmd->copy.src_offset,
             cmd->copy.size);
      else
          dev->ops->copy
            (dev->data,
             cmd->copy.dst_mem_id,
             cmd->copy.dst,
             cmd->copy.src_mem_id,
             cmd->copy.src,
             cmd->copy.dst_offset,
             cmd->copy.src_offset,
             cmd->copy.size);
      POCL_UPDATE_EVENT_COMPLETE_MSG (event, "Event Copy Buffer           ");
      break;

    case CL_COMMAND_FILL_BUFFER:
      pocl_update_event_running (event);
      assert (dev->ops->memfill);
      dev->ops->memfill
        (dev->data,
         cmd->memfill.dst_mem_id,
         event->mem_objs[0],
         cmd->memfill.size,
         cmd->memfill.offset,
         cmd->memfill.pattern,
         cmd->memfill.pattern_size);
      POCL_UPDATE_EVENT_COMPLETE_MSG (event, "Event Fill Buffer           ");
      break;

    case CL_COMMAND_READ_BUFFER_RECT:
      pocl_update_event_running (event);
      assert (dev->ops->read_rect);
      dev->ops->read_rect
        (dev->data,
         cmd->read_rect.dst_host_ptr,
         cmd->read_rect.src_mem_id,
         event->mem_objs[0],
         cmd->read_rect.buffer_origin,
         cmd->read_rect.host_origin,
         cmd->read_rect.region,
         cmd->read_rect.buffer_row_pitch,
         cmd->read_rect.buffer_slice_pitch,
         cmd->read_rect.host_row_pitch,
         cmd->read_rect.host_slice_pitch);
      POCL_UPDATE_EVENT_COMPLETE_MSG (event, "Event Read Buffer Rect      ");
      break;

    case CL_COMMAND_COPY_BUFFER_RECT:
      pocl_update_event_running (event);
      assert (dev->ops->copy_rect);
      dev->ops->copy_rect (
          dev->data, cmd->copy_rect.dst_mem_id, cmd->copy_rect.dst,
          cmd->copy_rect.src_mem_id, cmd->copy_rect.src,
          cmd->copy_rect.dst_origin, cmd->copy_rect.src_origin,
          cmd->copy_rect.region, cmd->copy_rect.dst_row_pitch,
          cmd->copy_rect.dst_slice_pitch, cmd->copy_rect.src_row_pitch,
          cmd->copy_rect.src_slice_pitch);
      POCL_UPDATE_EVENT_COMPLETE_MSG (event, "Event Copy Buffer Rect      ");
      break;

    case CL_COMMAND_WRITE_BUFFER_RECT:
      pocl_update_event_running (event);
      assert (dev->ops->write_rect);
      dev->ops->write_rect
        (dev->data,
         cmd->write_rect.src_host_ptr,
         cmd->write_rect.dst_mem_id,
         event->mem_objs[0],
         cmd->write_rect.buffer_origin,
         cmd->write_rect.host_origin,
         cmd->write_rect.region,
         cmd->write_rect.buffer_row_pitch,
         cmd->write_rect.buffer_slice_pitch,
         cmd->write_rect.host_row_pitch,
         cmd->write_rect.host_slice_pitch);
      POCL_UPDATE_EVENT_COMPLETE_MSG (event, "Event Write Buffer Rect     ");
      break;

    case CL_COMMAND_MIGRATE_MEM_OBJECTS:
      pocl_update_event_running (event);
      switch (cmd->migrate.type)
        {
        case ENQUEUE_MIGRATE_TYPE_D2H:
          {
            if (mem->is_image)
              {
                size_t region[3] = { mem->image_width, mem->image_height,
                                     mem->image_depth };
                if (region[2] == 0)
                  region[2] = 1;
                if (region[1] == 0)
                  region[1] = 1;
                size_t origin[3] = { 0, 0, 0 };
                assert (dev->ops->read_image_rect);
                dev->ops->read_image_rect (dev->data, mem, cmd->migrate.mem_id,
                                           mem->mem_host_ptr, NULL, origin,
                                           region, 0, 0, 0);
              }
            else
              {
                assert (dev->ops->read);
                dev->ops->read (dev->data, mem->mem_host_ptr,
                                cmd->migrate.mem_id, mem, 0, mem->size);
              }
            break;
          }
        case ENQUEUE_MIGRATE_TYPE_H2D:
          {
            if (mem->is_image)
              {
                size_t region[3] = { mem->image_width, mem->image_height,
                                     mem->image_depth };
                if (region[2] == 0)
                  region[2] = 1;
                if (region[1] == 0)
                  region[1] = 1;
                size_t origin[3] = { 0, 0, 0 };
                assert (dev->ops->write_image_rect);
                dev->ops->write_image_rect (
                    dev->data, mem, cmd->migrate.mem_id, mem->mem_host_ptr,
                    NULL, origin, region, 0, 0, 0);
              }
            else
              {
                assert (dev->ops->write);
                dev->ops->write (dev->data, mem->mem_host_ptr,
                                 cmd->migrate.mem_id, mem, 0, mem->size);
              }
            break;
          }
        case ENQUEUE_MIGRATE_TYPE_D2D:
          {
            assert (dev->ops->can_migrate_d2d);
            assert (dev->ops->migrate_d2d);
            dev->ops->migrate_d2d (cmd->migrate.src_device, dev, mem,
                                   cmd->migrate.src_id,
                                   cmd->migrate.dst_id);
            break;
          }
        case ENQUEUE_MIGRATE_TYPE_NOP:
          {
            break;
          }
        }

      POCL_UPDATE_EVENT_COMPLETE_MSG (event, "Event Migrate Buffer(s)     ");
      break;

    case CL_COMMAND_MAP_BUFFER:
      pocl_update_event_running (event);
      assert (dev->ops->map_mem);
        dev->ops->map_mem (dev->data,
                           cmd->map.mem_id,
                           event->mem_objs[0],
                           cmd->map.mapping);
      POCL_UPDATE_EVENT_COMPLETE_MSG (event, "Event Map Buffer            ");
      break;

    case CL_COMMAND_COPY_IMAGE_TO_BUFFER:
      pocl_update_event_running (event);
      assert (dev->ops->read_image_rect);
      dev->ops->read_image_rect (
          dev->data, cmd->read_image.src, cmd->read_image.src_mem_id, NULL,
          cmd->read_image.dst_mem_id, cmd->read_image.origin,
          cmd->read_image.region, cmd->read_image.dst_row_pitch,
          cmd->read_image.dst_slice_pitch, cmd->read_image.dst_offset);
      POCL_UPDATE_EVENT_COMPLETE_MSG (event, "Event CopyImageToBuffer       ");
      break;

    case CL_COMMAND_READ_IMAGE:
      pocl_update_event_running (event);
      assert (dev->ops->read_image_rect);
      dev->ops->read_image_rect (
          dev->data, cmd->read_image.src, cmd->read_image.src_mem_id,
          cmd->read_image.dst_host_ptr, NULL, cmd->read_image.origin,
          cmd->read_image.region, cmd->read_image.dst_row_pitch,
          cmd->read_image.dst_slice_pitch, cmd->read_image.dst_offset);
      POCL_UPDATE_EVENT_COMPLETE_MSG (event, "Event Read Image            ");
      break;

    case CL_COMMAND_COPY_BUFFER_TO_IMAGE:
      pocl_update_event_running (event);
      assert (dev->ops->write_image_rect);
      dev->ops->write_image_rect (
          dev->data, cmd->write_image.dst, cmd->write_image.dst_mem_id, NULL,
          cmd->write_image.src_mem_id, cmd->write_image.origin,
          cmd->write_image.region, cmd->write_image.src_row_pitch,
          cmd->write_image.src_slice_pitch, cmd->write_image.src_offset);
      POCL_UPDATE_EVENT_COMPLETE_MSG (event, "Event CopyBufferToImage       ");
      break;

    case CL_COMMAND_WRITE_IMAGE:
      pocl_update_event_running (event);
      assert (dev->ops->write_image_rect);
      dev->ops->write_image_rect (
          dev->data, cmd->write_image.dst, cmd->write_image.dst_mem_id,
          cmd->write_image.src_host_ptr, NULL, cmd->write_image.origin,
          cmd->write_image.region, cmd->write_image.src_row_pitch,
          cmd->write_image.src_slice_pitch, cmd->write_image.src_offset);
      POCL_UPDATE_EVENT_COMPLETE_MSG (event, "Event Write Image           ");
      break;

    case CL_COMMAND_COPY_IMAGE:
      pocl_update_event_running (event);
      assert (dev->ops->copy_image_rect);
      dev->ops->copy_image_rect (
          dev->data, cmd->copy_image.src, cmd->copy_image.dst,
          cmd->copy_image.src_mem_id, cmd->copy_image.dst_mem_id,
          cmd->copy_image.src_origin, cmd->copy_image.dst_origin,
          cmd->copy_image.region);
      POCL_UPDATE_EVENT_COMPLETE_MSG (event, "Event Copy Image            ");
      break;

    case CL_COMMAND_FILL_IMAGE:
      pocl_update_event_running (event);
      assert (dev->ops->fill_image);
      dev->ops->fill_image (dev->data, event->mem_objs[0],
                            cmd->fill_image.mem_id, cmd->fill_image.origin,
                            cmd->fill_image.region, cmd->fill_image.orig_pixel,
                            cmd->fill_image.fill_pixel,
                            cmd->fill_image.pixel_size);
      POCL_UPDATE_EVENT_COMPLETE_MSG (event, "Event Fill Image            ");
      break;

    case CL_COMMAND_MAP_IMAGE:
      pocl_update_event_running (event);
      assert (dev->ops->map_image != NULL);
      dev->ops->map_image (dev->data,
                           cmd->map.mem_id,
                           event->mem_objs[0],
                           cmd->map.mapping);
      POCL_UPDATE_EVENT_COMPLETE_MSG (event, "Event Map Image             ");
      break;

    case CL_COMMAND_UNMAP_MEM_OBJECT:
      pocl_update_event_running (event);
      pocl_mem_identifier *mem_id = &mem->device_ptrs[dev->global_mem_id];
      if (mem->is_image == CL_FALSE || IS_IMAGE1D_BUFFER (event->mem_objs[0]))
        {
          assert (dev->ops->unmap_mem != NULL);
          dev->ops->unmap_mem (dev->data, cmd->unmap.mem_id, mem,
                               cmd->unmap.mapping);
        }
      else
        {
          assert (dev->ops->unmap_image != NULL);
          dev->ops->unmap_image (dev->data, cmd->unmap.mem_id, mem,
                                 cmd->unmap.mapping);
        }
      POCL_UPDATE_EVENT_COMPLETE_MSG (event, "Unmap Mem obj         ");
      break;

    case CL_COMMAND_NDRANGE_KERNEL:
      pocl_update_event_running (event);
      assert (dev->ops->run);
      dev->ops->run (dev->data, node);
      POCL_UPDATE_EVENT_COMPLETE_MSG (event, "Event Enqueue NDRange       ");
      break;

    case CL_COMMAND_NATIVE_KERNEL:
      pocl_update_event_running (event);
      assert (dev->ops->run_native);
      dev->ops->run_native (dev->data, node);
      POCL_UPDATE_EVENT_COMPLETE_MSG (event, "Event Native Kernel         ");
      break;

    case CL_COMMAND_BARRIER:
    case CL_COMMAND_MARKER:
      pocl_update_event_running (event);
      POCL_UPDATE_EVENT_COMPLETE(event);
      break;

    case CL_COMMAND_SVM_FREE:
      pocl_update_event_running (event);
      if (cmd->svm_free.pfn_free_func)
        cmd->svm_free.pfn_free_func(
           cmd->svm_free.queue,
           cmd->svm_free.num_svm_pointers,
           cmd->svm_free.svm_pointers,
           cmd->svm_free.data);
      else
        for (i = 0; i < cmd->svm_free.num_svm_pointers; i++)
          {
            void *ptr = cmd->svm_free.svm_pointers[i];
            POCL_LOCK_OBJ (event->context);
            pocl_svm_ptr *tmp = NULL, *item = NULL;
            DL_FOREACH_SAFE (event->context->svm_ptrs, item, tmp)
            {
              if (item->svm_ptr == ptr)
                {
                  DL_DELETE (event->context->svm_ptrs, item);
                  break;
                }
            }
            POCL_UNLOCK_OBJ (event->context);
            assert (item);
            POCL_MEM_FREE (item);
            POname (clReleaseContext) (event->context);
            dev->ops->svm_free (dev, ptr);
          }
      POCL_UPDATE_EVENT_COMPLETE_MSG (event, "Event SVM Free              ");
      break;

    case CL_COMMAND_SVM_MAP:
      pocl_update_event_running (event);
      if (DEVICE_MMAP_IS_NOP (dev))
        ; // no-op
      else
        {
          assert (dev->ops->svm_map);
          dev->ops->svm_map (dev, cmd->svm_map.svm_ptr);
        }
      POCL_UPDATE_EVENT_COMPLETE_MSG (event, "Event SVM Map              ");
      break;

    case CL_COMMAND_SVM_UNMAP:
      pocl_update_event_running (event);
      if (DEVICE_MMAP_IS_NOP (dev))
        ; // no-op
      else
        {
          assert (dev->ops->svm_unmap);
          dev->ops->svm_unmap (dev, cmd->svm_unmap.svm_ptr);
        }
      POCL_UPDATE_EVENT_COMPLETE_MSG (event, "Event SVM Unmap             ");
      break;

    case CL_COMMAND_SVM_MEMCPY:
    case CL_COMMAND_MEMCPY_INTEL:
      pocl_update_event_running (event);
      assert (dev->ops->svm_copy);
      dev->ops->svm_copy (dev,
                          cmd->svm_memcpy.dst,
                          cmd->svm_memcpy.src,
                          cmd->svm_memcpy.size);
      POCL_UPDATE_EVENT_COMPLETE_MSG (event, "Event SVM Memcpy            ");
      break;

    case CL_COMMAND_SVM_MEMFILL:
    case CL_COMMAND_MEMFILL_INTEL:
      pocl_update_event_running (event);
      assert (dev->ops->svm_fill);
      dev->ops->svm_fill (dev,
                          cmd->svm_fill.svm_ptr,
                          cmd->svm_fill.size,
                          cmd->svm_fill.pattern,
                          cmd->svm_fill.pattern_size);
      POCL_UPDATE_EVENT_COMPLETE_MSG (event, "Event SVM MemFill           ");
      break;

    case CL_COMMAND_SVM_MIGRATE_MEM:
    case CL_COMMAND_MIGRATEMEM_INTEL:
      pocl_update_event_running (event);
      if (dev->ops->svm_migrate)
        dev->ops->svm_migrate (dev, cmd->svm_migrate.num_svm_pointers,
                               cmd->svm_migrate.svm_pointers,
                               cmd->svm_migrate.sizes);
      POCL_UPDATE_EVENT_COMPLETE_MSG (event, "Event SVM Migrate_Mem       ");
      break;

    case CL_COMMAND_MEMADVISE_INTEL:
      pocl_update_event_running (event);
      if (dev->ops->svm_advise)
        dev->ops->svm_advise (dev, cmd->mem_advise.ptr, cmd->mem_advise.size,
                              cmd->mem_advise.advice);
      POCL_UPDATE_EVENT_COMPLETE_MSG (event, "Event SVM Mem_Advise        ");
      break;

    case CL_COMMAND_COMMAND_BUFFER_KHR:
      pocl_update_event_running (event);
      POCL_UPDATE_EVENT_COMPLETE (event);
      break;

    default:
      POCL_ABORT_UNIMPLEMENTED("");
      break;
    }
}

/* call with brc_event UNLOCKED. */
void
pocl_broadcast (cl_event brc_event)
{
  event_node *target;
  event_node *tmp;

  while ((target = brc_event->notify_list))
    {
      POname (clRetainEvent) (target->event);
      pocl_lock_events_inorder (brc_event, target->event);
      /* remove event from wait list */
      LL_FOREACH (target->event->wait_list, tmp)
        {
          if (tmp->event == brc_event)
            {
              LL_DELETE (target->event->wait_list, tmp);
              pocl_mem_manager_free_event_node (tmp);
              break;
            }
        }

        if ((target->event->status == CL_SUBMITTED)
            || (target->event->status == CL_QUEUED))
          {
            target->event->command->device->ops->notify (
                target->event->command->device, target->event, brc_event);
          }

        if (pocl_is_tracing_enabled() && target->event->meta_data)
          {
            pocl_event_md *md = target->event->meta_data;
            for (size_t i = 0; i < md->num_deps; ++i)
              if (md->dep_ids[i] == brc_event->id)
                {
                  md->dep_ts[i] = brc_event->time_end;
                  break;
                }
          }
        LL_DELETE (brc_event->notify_list, target);
        pocl_unlock_events_inorder (brc_event, target->event);
        POname (clReleaseEvent) (target->event);
        pocl_mem_manager_free_event_node (target);
    }
}

/**
 * Populates the device specific sampler data structure used by kernel
 * from given kernel sampler argument
 */
void
pocl_fill_dev_sampler_t (dev_sampler_t *ds, struct pocl_argument *parg)
{
  cl_sampler sampler = *(cl_sampler *)parg->value;

  *ds = (sampler->normalized_coords == CL_TRUE) ? CLK_NORMALIZED_COORDS_TRUE
                                                : CLK_NORMALIZED_COORDS_FALSE;

  switch (sampler->addressing_mode)
    {
    case CL_ADDRESS_NONE:
      *ds |= CLK_ADDRESS_NONE; break;
    case CL_ADDRESS_CLAMP_TO_EDGE:
      *ds |= CLK_ADDRESS_CLAMP_TO_EDGE; break;
    case CL_ADDRESS_CLAMP:
      *ds |= CLK_ADDRESS_CLAMP; break;
    case CL_ADDRESS_REPEAT:
      *ds |= CLK_ADDRESS_REPEAT; break;
    case CL_ADDRESS_MIRRORED_REPEAT:
      *ds |= CLK_ADDRESS_MIRRORED_REPEAT; break;
  }

  switch (sampler->filter_mode)
    {
    case CL_FILTER_NEAREST:
      *ds |= CLK_FILTER_NEAREST; break;
    case CL_FILTER_LINEAR :
      *ds |= CLK_FILTER_LINEAR; break;
  }
}

/* Returns the width of the widest dimension in the grid of the given
   run command. */
size_t
pocl_cmd_max_grid_dim_width (_cl_command_run *cmd)
{
  return max (max (cmd->pc.local_size[0] * cmd->pc.num_groups[0],
                   cmd->pc.local_size[1] * cmd->pc.num_groups[1]),
              cmd->pc.local_size[2] * cmd->pc.local_size[2]);
}


/* CPU driver stuff */

#ifdef HAVE_DLFCN_H

typedef struct pocl_dlhandle_cache_item pocl_dlhandle_cache_item;
struct pocl_dlhandle_cache_item
{
  pocl_kernel_hash_t hash;

  /* The specialization properties. */
  /* The local dimensions. */
  size_t local_wgs[3];
  /* If global offset must be zero for this WG function version. */
  int goffs_zero;
  int specialize;
  /* Maximum grid dimension this WG function works with. */
  size_t max_grid_dim_width;

  void *wg;
  void *dlhandle;
  pocl_dlhandle_cache_item *next;
  pocl_dlhandle_cache_item *prev;
  unsigned ref_count;
};

static pocl_dlhandle_cache_item *pocl_dlhandle_cache = NULL;
static pocl_lock_t pocl_llvm_codegen_lock;
static pocl_lock_t pocl_dlhandle_lock;
static int pocl_dlhandle_cache_initialized = 0;

/* only to be called in basic/pthread/<other cpu driver> init */
void
pocl_init_dlhandle_cache ()
{
  if (!pocl_dlhandle_cache_initialized)
    {
      POCL_INIT_LOCK (pocl_llvm_codegen_lock);
      POCL_INIT_LOCK (pocl_dlhandle_lock);
      pocl_dlhandle_cache_initialized = 1;
   }
}

static unsigned handle_count = 0;
#define MAX_CACHE_ITEMS 128

/* must be called with pocl_dlhandle_lock LOCKED */
static pocl_dlhandle_cache_item *
get_new_dlhandle_cache_item ()
{
  pocl_dlhandle_cache_item *ci = NULL;
  const char *dl_error = NULL;

  if (pocl_dlhandle_cache)
    {
      ci = pocl_dlhandle_cache->prev;
      while (ci->ref_count > 0 && ci != pocl_dlhandle_cache)
        ci = ci->prev;
    }

  if ((handle_count >= MAX_CACHE_ITEMS) && ci && (ci != pocl_dlhandle_cache))
    {
      DL_DELETE (pocl_dlhandle_cache, ci);
#if defined(OCS_AVAILABLE) || !defined(BUILD_NEWLIB)
      dlclose (ci->dlhandle);
      dl_error = dlerror ();
#endif
      if (dl_error != NULL)
        POCL_ABORT ("dlclose() failed with error: %s\n", dl_error);
      memset (ci, 0, sizeof (pocl_dlhandle_cache_item));
    }
  else
    {
      ++handle_count;
      ci = (pocl_dlhandle_cache_item *)calloc (
          1, sizeof (pocl_dlhandle_cache_item));
    }

  return ci;
}

void
pocl_release_dlhandle_cache (_cl_command_node *cmd)
{
  pocl_dlhandle_cache_item *ci = NULL, *found = NULL;

  POCL_LOCK (pocl_dlhandle_lock);
  DL_FOREACH (pocl_dlhandle_cache, ci)
  {
    if ((memcmp (ci->hash, cmd->command.run.hash, sizeof (pocl_kernel_hash_t))
         == 0)
        && (ci->local_wgs[0] == cmd->command.run.pc.local_size[0])
        && (ci->local_wgs[1] == cmd->command.run.pc.local_size[1])
        && (ci->local_wgs[2] == cmd->command.run.pc.local_size[2]))
      {
        found = ci;
        break;
      }
  }

  assert (found != NULL);
  assert (found->ref_count > 0);
  --found->ref_count;
  POCL_UNLOCK (pocl_dlhandle_lock);
}

/**
 * Checks if a built binary is found in the disk for the given kernel command,
 * if not, builds the kernel, caches it, and returns the file name of the
 * end result.
 *
 * @param command The kernel run command.
 * @param specialized 1 if should check the per-command specialized one instead
 * of the generic one.
 * @returns The filename of the built binary in the disk.
 */
char *
pocl_check_kernel_disk_cache (_cl_command_node *command, int specialized)
{
  char *module_fn = NULL;
  _cl_command_run *run_cmd = &command->command.run;
  cl_kernel k = run_cmd->kernel;
  cl_program p = k->program;
  unsigned dev_i = command->program_device_i;

  /* First try to find a static WG binary for the local size as they
     are always more efficient than the dynamic ones.  Also, in case
     of reqd_wg_size, there might not be a dynamic sized one at all.  */
  module_fn = malloc (POCL_MAX_PATHNAME_LENGTH);
  pocl_cache_final_binary_path (module_fn, p, dev_i, k, command, specialized);

  if (pocl_exists (module_fn))
    {
      POCL_MSG_PRINT_INFO ("Using a cached WG function: %s\n", module_fn);
      return module_fn;
    }

  /* static WG binary for the local size does not exist. If we have the LLVM IR
   * (program.bc), try to compile a new parallel.bc and static binary */
  if (p->binaries[dev_i])
    {
#ifdef ENABLE_LLVM
      POCL_LOCK (pocl_llvm_codegen_lock);
      int error = llvm_codegen (module_fn, dev_i, k, command->device, command,
                                specialized);
      POCL_UNLOCK (pocl_llvm_codegen_lock);
      if (error)
        POCL_ABORT ("Final linking of kernel %s failed.\n", k->name);
      POCL_MSG_PRINT_INFO ("Built a %sWG function: %s\n",
                           specialized ? "specialized " : "generic ",
                           module_fn);
      return module_fn;
#else
      /* TODO: This should be caught earlier. */
      if (!p->pocl_binaries[dev_i])
        POCL_ABORT ("pocl device without online compilation support"
                    " cannot compile LLVM IRs to machine code!\n");
#endif
    }
  else
    {
      module_fn = malloc (POCL_MAX_PATHNAME_LENGTH);
      /* First try to find a specialized WG binary, if allowed by the
         command. */
      if (!run_cmd->force_generic_wg_func)
        pocl_cache_final_binary_path (module_fn, p, dev_i, k, command, 1);

      if (run_cmd->force_generic_wg_func || !pocl_exists (module_fn))
        {
          /* Then check for a dynamic (non-specialized) kernel. */
          pocl_cache_final_binary_path (module_fn, p, dev_i, k, command, 0);
          if (!pocl_exists (module_fn))
            POCL_ABORT ("Generic WG function binary does not exist.\n");
          POCL_MSG_PRINT_INFO ("Using a cached generic WG function: %s\n",
                               module_fn);
        }
      else
        POCL_MSG_PRINT_INFO ("Using a cached specialized WG function: %s\n",
                             module_fn);
    }
  return module_fn;
}


/* Look for a dlhandle in the dlhandle cache for the given kernel command.
   If found, push the handle up in the cache to improve cache hit speed,
   and return it. Otherwise return NULL. The caller should hold
   pocl_dlhandle_lock. */
static pocl_dlhandle_cache_item *
fetch_dlhandle_cache_item (_cl_command_run *run_cmd, int specialize)
{
  pocl_dlhandle_cache_item *ci = NULL, *tmp = NULL;
  size_t max_grid_width = pocl_cmd_max_grid_dim_width (run_cmd);
  DL_FOREACH_SAFE (pocl_dlhandle_cache, ci, tmp)
  {
    if ((memcmp (ci->hash, run_cmd->hash, sizeof (pocl_kernel_hash_t)) == 0)
        && (ci->local_wgs[0] == run_cmd->pc.local_size[0])
        && (ci->local_wgs[1] == run_cmd->pc.local_size[1])
        && (ci->local_wgs[2] == run_cmd->pc.local_size[2])
        && (max_grid_width <= ci->max_grid_dim_width)
        && (ci->specialize == specialize)
        && (ci->goffs_zero == (run_cmd->pc.global_offset[0] == 0
                && run_cmd->pc.global_offset[1] == 0
                && run_cmd->pc.global_offset[2] == 0)))
      {
        /* move to the front of the line */
        DL_DELETE (pocl_dlhandle_cache, ci);
        DL_PREPEND (pocl_dlhandle_cache, ci);
        run_cmd->wg = ci->wg;
        return ci;
      }
  }
  return NULL;
}

/**
 * Checks if the kernel command has been built and has been loaded with
 * dlopen, and reuses its handle. If not, checks if a built binary is found
 * in the disk, if not, builds the kernel and puts it to respective
 * caches.
 *
 * if handle already exists: if the retain argument is given,
 * the refcount is increased, otherwise it's kept unchanged.
 * if handle doesn't exist: if the retain argument is given,
 * refcount is set to 1, otherwise it's set to 0.
 * This can be useful in case we're just pre-compiling kernels
 * (or compiling them for binaries), and not actually need them immediately.
 *
 * TODO: This function is really specific to CPU (host) drivers since dlhandles
 * imply program loading to the same process as the host. Move to basic.c? */
void
pocl_check_kernel_dlhandle_cache (_cl_command_node *command,
                                  int retain, int specialize)
{
  char workgroup_string[WORKGROUP_STRING_LENGTH];
  pocl_dlhandle_cache_item *ci = NULL;
  const char *dl_error = NULL;
  _cl_command_run *run_cmd = &command->command.run;

  /* Brute force mechanism to test relying on generic work-group functions
     only. */
  if (!pocl_get_bool_option("POCL_WORK_GROUP_SPECIALIZATION", 1))
    specialize = 0;

  POCL_LOCK (pocl_dlhandle_lock);
  ci = fetch_dlhandle_cache_item (run_cmd, specialize);
  if (ci != NULL)
    {
      if (retain) ++ci->ref_count;
      POCL_UNLOCK (pocl_dlhandle_lock);
      return;
    }

  /* Not found, build a new kernel and cache its dlhandle. */
  ci = get_new_dlhandle_cache_item ();
  memcpy (ci->hash, run_cmd->hash, sizeof (pocl_kernel_hash_t));
  ci->local_wgs[0] = run_cmd->pc.local_size[0];
  ci->local_wgs[1] = run_cmd->pc.local_size[1];
  ci->local_wgs[2] = run_cmd->pc.local_size[2];
  ci->ref_count = retain ? 1 : 0;
  ci->specialize = specialize;
  ci->goffs_zero = run_cmd->pc.global_offset[0] == 0
                && run_cmd->pc.global_offset[1] == 0
                && run_cmd->pc.global_offset[2] == 0;

  size_t max_grid_width = pocl_cmd_max_grid_dim_width (run_cmd);
  ci->max_grid_dim_width = max_grid_width;

#if defined(BUILD_NEWLIB) && !defined(OCS_AVAILABLE)
  {
    ci->wg = run_cmd->kernel->meta->data[0];  
  }  
#elif defined(BUILD_NEWLIB) && defined(OCS_AVAILABLE)
  {
    char *module_fn = pocl_check_kernel_disk_cache (command, specialize); 
    cl_program p = run_cmd->kernel->program;    
    unsigned dev_i = command->device_i;
    int err = pocl_read_file(module_fn, (char**)&p->pocl_binaries[dev_i], &p->pocl_binary_sizes[dev_i]);
    if (err) {
      POCL_MSG_PRINT_LLVM ("loading kernel binary has failed\n");
      return;
    }
    POCL_MEM_FREE (module_fn);
  }
#elif defined(BUILD_VORTEX) && !defined(OCS_AVAILABLE)
  {
    // skip
  }
#elif defined(CROSS_COMPILATION) && defined(OCS_AVAILABLE)
  {
    char *module_fn = pocl_check_kernel_disk_cache (command, specialize); 
    POCL_MEM_FREE (module_fn);
  }
#else

<<<<<<< HEAD
  char *module_fn = pocl_check_kernel_disk_cache (command, specialize); 
=======
  // reset possibly existing error from calls from an ICD loader
  (void)dlerror();
>>>>>>> 86f812a8
  ci->dlhandle = dlopen (module_fn, RTLD_NOW | RTLD_LOCAL);
  dl_error = dlerror ();

  if (ci->dlhandle == NULL || dl_error != NULL)
    POCL_ABORT ("dlopen(\"%s\") failed with '%s'.\n"
                "note: missing symbols in the kernel binary might be"
                " reported as 'file not found' errors.\n",
                module_fn, dl_error);

  snprintf (workgroup_string, WORKGROUP_STRING_LENGTH,
            "_pocl_kernel_%s_workgroup", run_cmd->kernel->name);

  ci->wg = dlsym (ci->dlhandle, workgroup_string);
  dl_error = dlerror ();

  if (ci->wg == NULL || dl_error != NULL)
    {
      // Older OSX dyld APIs need the name without the underscore.
      snprintf (workgroup_string, WORKGROUP_STRING_LENGTH,
                "pocl_kernel_%s_workgroup", run_cmd->kernel->name);

      ci->wg = dlsym (ci->dlhandle, workgroup_string);
      dl_error = dlerror ();

      if (ci->wg == NULL || dl_error != NULL)
        POCL_ABORT ("dlsym(\"%s\", \"%s\") failed with '%s'.\n"
                    "note: missing symbols in the kernel binary might be"
                    " reported as 'file not found' errors.\n",
                    module_fn, workgroup_string, dl_error);
    }

  POCL_MEM_FREE (module_fn);  
#endif

  run_cmd->wg = ci->wg;

<<<<<<< HEAD
  DL_PREPEND (pocl_dlhandle_cache, ci);
  POCL_UNLOCK (pocl_dlhandle_lock);  
}

=======
  POCL_UNLOCK (pocl_dlhandle_lock);
  POCL_MEM_FREE (module_fn);
}

#endif


#define MIN_MAX_MEM_ALLOC_SIZE (128*1024*1024)

>>>>>>> 86f812a8
/* accounting object for the main memory */
static pocl_global_mem_t system_memory = {POCL_LOCK_INITIALIZER, 0, 0, 0};

void
pocl_setup_device_for_system_memory (cl_device_id device)
{
  /* set up system memory limits, if required */
  if (system_memory.total_alloc_limit == 0)
  {
      /* global_mem_size contains the entire memory size,
       * and we need to leave some available for OS & other programs
       * this sets it to 3/4 for systems with <=7gig mem,
       * for >7 it sets to (total-2gigs)
       */
      cl_ulong alloc_limit = device->global_mem_size;
      if (alloc_limit > ((cl_ulong)7 << 30))
        system_memory.total_alloc_limit = alloc_limit - ((cl_ulong)2 << 30);
      else
        {
          cl_ulong temp = (alloc_limit >> 2);
          system_memory.total_alloc_limit = alloc_limit - temp;
        }

      system_memory.max_ever_allocated =
          system_memory.currently_allocated = 0;

      /* in some cases (e.g. ARM32 pocl on ARM64 system with >4G ram),
       * global memory is correctly reported but larger than can be
       * used; limit to pointer size */
      if (system_memory.total_alloc_limit > UINTPTR_MAX)
        system_memory.total_alloc_limit = UINTPTR_MAX;

      /* apply rlimit settings */
#ifdef HAVE_GETRLIMIT
      struct rlimit limits;
      int ret = getrlimit (RLIMIT_DATA, &limits);
      if ((ret == 0) && (system_memory.total_alloc_limit > limits.rlim_cur))
        system_memory.total_alloc_limit = limits.rlim_cur;
#endif
  }

  device->global_mem_size = system_memory.total_alloc_limit;

  int limit_memory_gb = pocl_get_int_option ("POCL_MEMORY_LIMIT", 0);
  if (limit_memory_gb > 0)
    {
      cl_ulong limited_memory = (cl_ulong)limit_memory_gb << 30;
      if (device->global_mem_size > limited_memory)
        device->global_mem_size = limited_memory;
      else
        POCL_MSG_WARN ("requested POCL_MEMORY_LIMIT %i GBs is larger than"
                       " physical memory size (%u) GBs, ignoring\n",
                       limit_memory_gb,
                       (unsigned)(device->global_mem_size >> 30));
    }

  if (device->global_mem_size < MIN_MAX_MEM_ALLOC_SIZE)
    POCL_ABORT("Not enough memory to run on this device.\n");

  /* Maximum allocation size: we don't have hardware limits, so we
   * can potentially allocate the whole memory for a single buffer, unless
   * of course there are limits set at the operating system level. Of course
   * we still have to respect the OpenCL-commanded minimum */

  cl_ulong alloc_limit = pocl_size_ceil2_64 (device->global_mem_size / 4);

  if (alloc_limit < MIN_MAX_MEM_ALLOC_SIZE)
    alloc_limit = MIN_MAX_MEM_ALLOC_SIZE;

  // set up device properties..
  device->global_memory = &system_memory;
  device->max_mem_alloc_size = alloc_limit;

  // TODO in theory now if alloc_limit was > rlim_cur and < rlim_max
  // we should try and setrlimit to alloc_limit, or allocations might fail
}

void
pocl_reinit_system_memory()
{
  system_memory.currently_allocated = 0;
  system_memory.max_ever_allocated = 0;
}

/* set maximum allocation sizes for buffers and images */
void
pocl_set_buffer_image_limits(cl_device_id device)
{
  pocl_setup_device_for_system_memory(device);

  assert (device->global_mem_size > 0);
  assert (device->max_compute_units > 0);
  assert (device->max_mem_alloc_size > 0);

  /* these should be ideally setup by hwloc or proc/cpuinfo;
   * if not, set them to some reasonable values
   */
  if (device->local_mem_size == 0)
    {
      cl_ulong s = pocl_size_ceil2_64 (device->global_mem_size / 1024);
      s = min (s, 512UL * 1024);
      device->local_mem_size = s;
      device->max_constant_buffer_size = s;
    }

  /* OpenCL 3.0 mandates at least 64KB for CL_DEVICE_MAX_CONSTANT_BUFFER_SIZE
   * and 32KB for CL_DEVICE_LOCAL_MEM_SIZE. pocl_topology tries to use size of
   * largest non-shared cache (usually L2), but some CPUs don't have L3
   * and the only non-shared cache is L1, which can be too small. */
  if (device->version_as_int > 299)
    {
      if (device->local_mem_size < 32 * 1024)
        device->local_mem_size = 32 * 1024;
      if (device->max_constant_buffer_size < 64 * 1024)
        device->max_constant_buffer_size = 64 * 1024;
    }

  /* set program scope variable device limits.
   * only the max_size is an actual limit.
   * for CPU devices there is no hardware limit.
   * TODO what should we set them to ?
   * setting this to >= 2^16 causes LLVM to crash in SDNode */
  if (device->program_scope_variables_pass)
    {
      device->global_var_max_size = 64 * 1000;
      device->global_var_pref_size = max(64 * 1000, device->max_constant_buffer_size);
    }

  /* We don't have hardware limitations on the buffer-backed image sizes,
   * so we set the maximum size in terms of the maximum amount of pixels
   * that fix in max_mem_alloc_size. A single pixel can take up to 4 32-bit channels,
   * i.e. 16 bytes.
   */
  size_t max_pixels = device->max_mem_alloc_size/16;
  if (max_pixels > device->image_max_buffer_size)
    device->image_max_buffer_size = max_pixels;

  /* Similarly, we can take the 2D image size limit to be the largest power of 2
   * whose square fits in image_max_buffer_size; since the 2D image size limit
   * starts at a power of 2, it's a simple matter of doubling.
   * This is actually completely arbitrary, another equally valid option
   * would be to have each maximum dimension match the image_max_buffer_size.
   */
  max_pixels = device->image2d_max_width;
  // keep doubing until we go over
  while (max_pixels <= device->image_max_buffer_size/max_pixels)
    max_pixels *= 2;
  // halve before assignment
  max_pixels /= 2;
  if (max_pixels > device->image2d_max_width)
    device->image2d_max_width = device->image2d_max_height = max_pixels;

  /* Same thing for 3D images, of course with cubes. Again, totally arbitrary. */
  max_pixels = device->image3d_max_width;
  // keep doubing until we go over
  while (max_pixels*max_pixels <= device->image_max_buffer_size/max_pixels)
    max_pixels *= 2;
  // halve before assignment
  max_pixels /= 2;
  if (max_pixels > device->image3d_max_width)
  device->image3d_max_width = device->image3d_max_height =
    device->image3d_max_depth = max_pixels;

}

void*
pocl_aligned_malloc_global_mem(cl_device_id device, size_t align, size_t size)
{
  pocl_global_mem_t *mem = device->global_memory;
  void *retval = NULL;

  POCL_LOCK (mem->pocl_lock);
  if ((mem->total_alloc_limit - mem->currently_allocated) < size)
    goto ERROR;

  retval = pocl_aligned_malloc (align, size);
  if (!retval)
    goto ERROR;

  mem->currently_allocated += size;
  if (mem->max_ever_allocated < mem->currently_allocated)
    mem->max_ever_allocated = mem->currently_allocated;
  assert(mem->currently_allocated <= mem->total_alloc_limit);

ERROR:
  POCL_UNLOCK (mem->pocl_lock);

  return retval;
}

void
pocl_free_global_mem(cl_device_id device, void* ptr, size_t size)
{
  pocl_global_mem_t *mem = device->global_memory;

  POCL_LOCK (mem->pocl_lock);
  assert(mem->currently_allocated >= size);
  mem->currently_allocated -= size;
  POCL_UNLOCK (mem->pocl_lock);

  pocl_aligned_free(ptr);
}


void
pocl_print_system_memory_stats()
{
  POCL_MSG_PRINT_F (MEMORY, INFO, "",
                    "____ Total available system memory  : %10" PRIu64 " KB\n"
                    " ____ Currently used system memory   : %10" PRIu64 " KB\n"
                    " ____ Max used system memory         : %10" PRIu64
                    " KB\n",
                    system_memory.total_alloc_limit >> 10,
                    system_memory.currently_allocated >> 10,
                    system_memory.max_ever_allocated >> 10);
}

/* default WG size in each dimension & total WG size.
 * this should be reasonable for CPU */
#define DEFAULT_WG_SIZE 4096

static const char *final_ld_flags[] =
  {"-lm", "-nostartfiles", HOST_LD_FLAGS_ARRAY, NULL};

static cl_device_partition_property basic_partition_properties[1] = { 0 };

#ifdef ENABLE_CONFORMANCE
static const cl_image_format supported_image_formats[] = {
  { CL_RGBA, CL_SNORM_INT8 },
  { CL_RGBA, CL_SNORM_INT16 },
  { CL_RGBA, CL_UNORM_INT8 },
  { CL_RGBA, CL_UNORM_INT16 },
  { CL_RGBA, CL_SIGNED_INT8 },
  { CL_RGBA, CL_SIGNED_INT16 },
  { CL_RGBA, CL_SIGNED_INT32 },
  { CL_RGBA, CL_UNSIGNED_INT8 },
  { CL_RGBA, CL_UNSIGNED_INT16 },
  { CL_RGBA, CL_UNSIGNED_INT32 },
  { CL_RGBA, CL_HALF_FLOAT },
  { CL_RGBA, CL_FLOAT },
  { CL_BGRA, CL_SNORM_INT8 },
  { CL_BGRA, CL_UNORM_INT8 },
  { CL_BGRA, CL_SIGNED_INT8 },
  { CL_BGRA, CL_UNSIGNED_INT8 }
};
#else
static const cl_image_format supported_image_formats[] = {
  { CL_A, CL_SNORM_INT8 },
  { CL_A, CL_SNORM_INT16 },
  { CL_A, CL_UNORM_INT8 },
  { CL_A, CL_UNORM_INT16 },
  { CL_A, CL_SIGNED_INT8 },
  { CL_A, CL_SIGNED_INT16 },
  { CL_A, CL_SIGNED_INT32 },
  { CL_A, CL_UNSIGNED_INT8 },
  { CL_A, CL_UNSIGNED_INT16 },
  { CL_A, CL_UNSIGNED_INT32 },
  { CL_A, CL_HALF_FLOAT },
  { CL_A, CL_FLOAT },
  { CL_R, CL_SNORM_INT8 },
  { CL_R, CL_SNORM_INT16 },
  { CL_R, CL_UNORM_INT8 },
  { CL_R, CL_UNORM_INT16 },
  { CL_R, CL_SIGNED_INT8 },
  { CL_R, CL_SIGNED_INT16 },
  { CL_R, CL_SIGNED_INT32 },
  { CL_R, CL_UNSIGNED_INT8 },
  { CL_R, CL_UNSIGNED_INT16 },
  { CL_R, CL_UNSIGNED_INT32 },
  { CL_R, CL_HALF_FLOAT },
  { CL_R, CL_FLOAT },
  { CL_RG, CL_SNORM_INT8 },
  { CL_RG, CL_SNORM_INT16 },
  { CL_RG, CL_UNORM_INT8 },
  { CL_RG, CL_UNORM_INT16 },
  { CL_RG, CL_SIGNED_INT8 },
  { CL_RG, CL_SIGNED_INT16 },
  { CL_RG, CL_SIGNED_INT32 },
  { CL_RG, CL_UNSIGNED_INT8 },
  { CL_RG, CL_UNSIGNED_INT16 },
  { CL_RG, CL_UNSIGNED_INT32 },
  { CL_RG, CL_HALF_FLOAT },
  { CL_RG, CL_FLOAT },
  { CL_RGBA, CL_SNORM_INT8 },
  { CL_RGBA, CL_SNORM_INT16 },
  { CL_RGBA, CL_UNORM_INT8 },
  { CL_RGBA, CL_UNORM_INT16 },
  { CL_RGBA, CL_SIGNED_INT8 },
  { CL_RGBA, CL_SIGNED_INT16 },
  { CL_RGBA, CL_SIGNED_INT32 },
  { CL_RGBA, CL_UNSIGNED_INT8 },
  { CL_RGBA, CL_UNSIGNED_INT16 },
  { CL_RGBA, CL_UNSIGNED_INT32 },
  { CL_RGBA, CL_HALF_FLOAT },
  { CL_RGBA, CL_FLOAT },
  { CL_ARGB, CL_SNORM_INT8 },
  { CL_ARGB, CL_UNORM_INT8 },
  { CL_ARGB, CL_SIGNED_INT8 },
  { CL_ARGB, CL_UNSIGNED_INT8 },
  { CL_BGRA, CL_SNORM_INT8 },
  { CL_BGRA, CL_UNORM_INT8 },
  { CL_BGRA, CL_SIGNED_INT8 },
  { CL_BGRA, CL_UNSIGNED_INT8 }
};
#endif

void
pocl_init_default_device_infos (cl_device_id dev)
{
  size_t i;

  dev->type = CL_DEVICE_TYPE_CPU;
  dev->max_work_item_dimensions = 3;
  dev->final_linkage_flags = final_ld_flags;
  dev->extensions = DEFAULT_DEVICE_EXTENSIONS;

  SETUP_DEVICE_CL_VERSION(HOST_DEVICE_CL_VERSION_MAJOR, HOST_DEVICE_CL_VERSION_MINOR)
  /*
    The hard restriction will be the context data which is
    stored in stack that can be as small as 8K in Linux.
    Thus, there should be enough work-items alive to fill up
    the SIMD lanes times the vector units, but not more than
    that to avoid stack overflow and cache trashing.
  */
  int max_wg
      = pocl_get_int_option ("POCL_MAX_WORK_GROUP_SIZE", DEFAULT_WG_SIZE);
  assert (max_wg > 0);
  max_wg = min (max_wg, DEFAULT_WG_SIZE);
  if (max_wg < 0)
    max_wg = DEFAULT_WG_SIZE;

  dev->max_work_item_sizes[0] = dev->max_work_item_sizes[1]
      = dev->max_work_item_sizes[2] = dev->max_work_group_size = max_wg;

  dev->preferred_wg_size_multiple = 8;
#ifdef ENABLE_LLVM
  cpu_setup_vector_widths (dev);
#else
  dev->preferred_vector_width_char = POCL_DEVICES_PREFERRED_VECTOR_WIDTH_CHAR;
  dev->preferred_vector_width_short = POCL_DEVICES_PREFERRED_VECTOR_WIDTH_SHORT;
  dev->preferred_vector_width_int = POCL_DEVICES_PREFERRED_VECTOR_WIDTH_INT;
  dev->preferred_vector_width_long = POCL_DEVICES_PREFERRED_VECTOR_WIDTH_LONG;
  dev->preferred_vector_width_float = POCL_DEVICES_PREFERRED_VECTOR_WIDTH_FLOAT;
  /* TODO: figure out what the difference between preferred and native widths are */
  dev->native_vector_width_char = POCL_DEVICES_NATIVE_VECTOR_WIDTH_CHAR;
  dev->native_vector_width_short = POCL_DEVICES_NATIVE_VECTOR_WIDTH_SHORT;
  dev->native_vector_width_int = POCL_DEVICES_NATIVE_VECTOR_WIDTH_INT;
  dev->native_vector_width_long = POCL_DEVICES_NATIVE_VECTOR_WIDTH_LONG;
  dev->native_vector_width_float = POCL_DEVICES_NATIVE_VECTOR_WIDTH_FLOAT;

  if (strstr (HOST_DEVICE_EXTENSIONS, "cl_khr_fp64") == NULL)
    {
      dev->native_vector_width_double = 0;
      dev->preferred_vector_width_double = 0;
    }
  else
    {
      dev->native_vector_width_double
          = POCL_DEVICES_NATIVE_VECTOR_WIDTH_DOUBLE;
      dev->preferred_vector_width_double
          = POCL_DEVICES_PREFERRED_VECTOR_WIDTH_DOUBLE;
    }

  if (strstr (HOST_DEVICE_EXTENSIONS, "cl_khr_fp16") == NULL)
    {
      dev->preferred_vector_width_half = 0;
      dev->native_vector_width_half = 0;
    }
  else
    {
      dev->preferred_vector_width_half
          = POCL_DEVICES_PREFERRED_VECTOR_WIDTH_HALF;
      dev->native_vector_width_half = POCL_DEVICES_NATIVE_VECTOR_WIDTH_HALF;
    }
#endif

  dev->grid_width_specialization_limit = USHRT_MAX;
  dev->address_bits = HOST_DEVICE_ADDRESS_BITS;
  dev->image_support = CL_TRUE;
  /* Use the minimum values until we get a more sensible upper limit from
     somewhere. */
  dev->max_read_image_args = dev->max_write_image_args = 128;
#ifdef ENABLE_CONFORMANCE
  dev->max_read_write_image_args = 0;
#else
  dev->max_read_write_image_args = 128;
#endif
  dev->image2d_max_width = dev->image2d_max_height = 8192;
  dev->image3d_max_width = dev->image3d_max_height = dev->image3d_max_depth = 2048;
  dev->max_samplers = 16;

  for (i = 0; i < NUM_OPENCL_IMAGE_TYPES; ++i)
    {
      dev->num_image_formats[i]
          = sizeof (supported_image_formats) / sizeof (cl_image_format);
      dev->image_formats[i] = supported_image_formats;
    }

  dev->image_max_buffer_size = 65536;
  dev->image_max_array_size = 2048;
  dev->max_constant_args = 8;
  dev->max_mem_alloc_size = 0;
  dev->max_parameter_size = 1024;
  dev->min_data_type_align_size = MAX_EXTENDED_ALIGNMENT;
  dev->mem_base_addr_align = MAX_EXTENDED_ALIGNMENT;
  dev->single_fp_config = CL_FP_ROUND_TO_NEAREST | CL_FP_INF_NAN;
#ifdef __x86_64__
  dev->single_fp_config |= (CL_FP_DENORM | CL_FP_ROUND_TO_INF
                            | CL_FP_ROUND_TO_ZERO
                            | CL_FP_CORRECTLY_ROUNDED_DIVIDE_SQRT);
#ifdef ENABLE_LLVM
  if (cpu_has_fma())
    dev->single_fp_config |= CL_FP_FMA;
#endif
#endif

  if (strstr (HOST_DEVICE_EXTENSIONS, "cl_khr_fp16") == NULL)
    {
      dev->half_fp_config = 0;
    }
  else
    {
      dev->half_fp_config = CL_FP_ROUND_TO_NEAREST | CL_FP_INF_NAN;
    }

  if (strstr (HOST_DEVICE_EXTENSIONS, "cl_khr_fp64") == NULL)
    {
      dev->double_fp_config = 0;
    }
  else
    {
      /* TODO: all of these are the minimum mandated, but not all CPUs may
       * actually support all of them. */
      dev->double_fp_config = CL_FP_FMA | CL_FP_ROUND_TO_NEAREST
                              | CL_FP_ROUND_TO_ZERO | CL_FP_ROUND_TO_INF
                              | CL_FP_INF_NAN | CL_FP_DENORM;
      /* this is a workaround for issue 28 in https://github.com/Oblomov/clinfo
       * https://github.com/Oblomov/clinfo/issues/28 */
      dev->double_fp_config |= CL_FP_CORRECTLY_ROUNDED_DIVIDE_SQRT;
    }
  dev->global_mem_cache_type = CL_NONE;
  dev->global_mem_cacheline_size = 0;
  dev->global_mem_cache_size = 0;
  dev->global_mem_size = 0;
  dev->max_constant_buffer_size = 0;
  dev->max_constant_args = 8;
  dev->local_mem_type = CL_GLOBAL;
  dev->local_mem_size = 0;
  dev->error_correction_support = CL_FALSE;
  dev->host_unified_memory = CL_TRUE;

  dev->profiling_timer_resolution = pocl_timer_resolution;

  dev->endian_little = !(WORDS_BIGENDIAN);
  dev->available = CL_TRUE;
  dev->compiler_available = CL_TRUE;
  dev->linker_available = CL_TRUE;
  dev->spmd = CL_FALSE;
  dev->arg_buffer_launcher = CL_FALSE;
  dev->grid_launcher = CL_FALSE;
  dev->workgroup_pass = CL_TRUE;
  dev->execution_capabilities = CL_EXEC_KERNEL | CL_EXEC_NATIVE_KERNEL;
  dev->platform = 0;

  dev->parent_device = NULL;
  /* These two are only used for subdevices.
   * Each subdevice has these two setup when created.
   * The subdevice will then use these CUs:
   *  [start, start+1, ..., start+count-1]
   * this may not work with more complicated partitioning schemes,
   * but is good enough for now. */
  dev->core_start = 0;
  dev->core_count = 0;
  /* basic does not support partitioning */
  dev->max_sub_devices = 1;
  dev->num_partition_properties = 1;
  dev->partition_properties = basic_partition_properties;
  dev->num_partition_types = 0;
  dev->partition_type = NULL;

  dev->device_side_printf = 1;
  dev->printf_buffer_size = PRINTF_BUFFER_SIZE * 1024;

  dev->vendor = "pocl";
  dev->profile = "FULL_PROFILE";
  /* Note: The specification describes identifiers being delimited by
     only a single space character. Some programs that check the device's
     extension  string assume this rule. Future extension additions should
     ensure that there is no more than a single space between
     identifiers. */
  dev->global_as_id = dev->local_as_id = dev->constant_as_id = 0;

  dev->svm_allocation_priority = 0;
  /* OpenCL 2.0 properties */
  dev->svm_caps = 0;
  /* TODO these are minimums, figure out whats a reasonable value */
  dev->max_events = 0;
  dev->max_queues = 0;

  /* Default pipe support for PoCL devices */
  dev->pipe_support = CL_FALSE;
  /* Specification requires pipe values to be 0, when pipes are not supported
   */
  dev->max_pipe_args = 0;
  dev->max_pipe_active_res = 0;
  dev->max_pipe_packet_size = 0;

  dev->dev_queue_pref_size = 0;
  dev->dev_queue_max_size = 0;
  dev->on_dev_queue_props = 0;
  dev->on_host_queue_props = CL_QUEUE_PROFILING_ENABLE;
  dev->has_64bit_long = 1;
  dev->autolocals_to_args = POCL_AUTOLOCALS_TO_ARGS_ALWAYS;
  dev->device_alloca_locals = 0;
  dev->global_var_max_size = 0;
  dev->global_var_pref_size = 0;
  dev->non_uniform_work_group_support = CL_FALSE;
  dev->max_num_sub_groups = 0;

#ifdef ENABLE_LLVM

  dev->llvm_target_triplet = OCL_KERNEL_TARGET;
#ifdef HOST_CPU_FORCED
  dev->llvm_cpu = OCL_KERNEL_TARGET_CPU;
#else
  dev->llvm_cpu = pocl_get_llvm_cpu_name ();
#endif

#else /* No compiler, no CPU info */
  dev->llvm_cpu = NULL;
  dev->llvm_target_triplet = "";
#endif

#ifdef ENABLE_SPIRV
  dev->supported_spir_v_versions = "SPIR-V_1.2";
#else
  dev->supported_spir_v_versions = "";
#endif

  /* OpenCL 3.0 properties */
  /* Minimum mandated capability */
  dev->atomic_memory_capabilities = CL_DEVICE_ATOMIC_ORDER_RELAXED
                                    | CL_DEVICE_ATOMIC_SCOPE_WORK_GROUP;
  dev->atomic_fence_capabilities = CL_DEVICE_ATOMIC_ORDER_RELAXED
                                    | CL_DEVICE_ATOMIC_ORDER_ACQ_REL
                                    | CL_DEVICE_ATOMIC_SCOPE_WORK_GROUP;

  if (dev->llvm_cpu != NULL)
    {
      dev->builtin_kernel_list
          = strdup ("pocl.add.i8;"
                    "org.khronos.openvx.scale_image.nn.u8;"
                    "org.khronos.openvx.scale_image.bl.u8;"
                    "org.khronos.openvx.tensor_convert_depth.wrap.u8.f32");
      dev->num_builtin_kernels = 4;
    }
}

/*
 * Input: a space-delim string, and an array of cl_name_version items
 * (which should have all possible items that could occur in input string).
 * Then for each item in string, finds its corresponding cl_name_version
 * in the array, and copy it to the output array of cl_name_version items.
 * Returns: number of items found
 */

static unsigned
pocl_space_delim_string_to_cl_name_version_array (
    cl_name_version **output, const char *input_str,
    const cl_name_version *search_array, unsigned search_array_size)
{
  unsigned i, start = 0, end = 0, pos = 0, len = 0;
  const char *p = input_str;
  char item_name[256];
  unsigned num_output = 0;
  cl_name_version storage[256];

  while (p[pos])
    {
      while (p[pos] && isspace ((unsigned char)p[pos]))
        pos++;
      start = pos;
      if (p[pos] == 0)
        break;
      while (p[pos] && !isspace ((unsigned char)p[pos]))
        pos++;
      end = pos;
      len = end - start;
      if (len > 255)
        {
          POCL_MSG_WARN ("item too long: %u | %s", len, p + start);
          continue;
        }
      memcpy (item_name, p + start, len);
      item_name[len] = 0;

      int found = -1;
      for (i = 0; i < search_array_size; ++i)
        {
          if (strcmp (item_name, search_array[i].name) == 0)
            {
              found = i;
              break;
            }
        }
      if (found >= 0)
        {
          memcpy (&storage[num_output], &search_array[found],
                  sizeof (cl_name_version));
          ++num_output;
          if (num_output == 256) {
            POCL_MSG_WARN ("max items reached (256)\n");
            break;
          }
        }
      else
        POCL_MSG_WARN ("could not find item: %s\n", item_name);
    }

  if (num_output)
    {
      cl_name_version *tmp = malloc (num_output * sizeof (cl_name_version));
      memcpy (tmp, storage, (num_output * sizeof (cl_name_version)));
      *output = tmp;
    }
  else
    *output = NULL;

  return num_output;
}

static const cl_name_version OPENCL_C_VERSIONS[]
    = { { CL_MAKE_VERSION (1, 0, 0), "OpenCL C" },
        { CL_MAKE_VERSION (1, 1, 0), "OpenCL C" },
        { CL_MAKE_VERSION (1, 2, 0), "OpenCL C" },
        { CL_MAKE_VERSION (3, 0, 0), "OpenCL C" } };

void
pocl_setup_opencl_c_with_version (cl_device_id dev, int supports_30)
{
  dev->opencl_c_with_version = OPENCL_C_VERSIONS;
  dev->num_opencl_c_with_version = supports_30 ? 4 : 3;
}

/* this is a list of recognized extensions, not a list of reported extensions;
   the reported are stored in dev->extensions; this only for versioning */
static const cl_name_version OPENCL_EXTENSIONS[]
    = { { CL_MAKE_VERSION (1, 0, 0), "cl_intel_required_subgroup_size" },
        { CL_MAKE_VERSION (1, 0, 0), "cl_intel_subgroups" },
        { CL_MAKE_VERSION (1, 0, 0), "cl_intel_unified_shared_memory" },
        { CL_MAKE_VERSION (1, 0, 0), "cl_khr_byte_addressable_store" },
        { CL_MAKE_VERSION (1, 0, 0), "cl_khr_global_int32_base_atomics" },
        { CL_MAKE_VERSION (1, 0, 0), "cl_khr_global_int32_extended_atomics" },
        { CL_MAKE_VERSION (1, 0, 0), "cl_khr_local_int32_base_atomics" },
        { CL_MAKE_VERSION (1, 0, 0), "cl_khr_local_int32_extended_atomics" },
        { CL_MAKE_VERSION (1, 0, 0), "cl_khr_int64_base_atomics" },
        { CL_MAKE_VERSION (1, 0, 0), "cl_khr_int64_extended_atomics" },
        { CL_MAKE_VERSION (1, 0, 0), "cl_khr_subgroups" },
        { CL_MAKE_VERSION (1, 0, 0), "cl_khr_subgroup_extended_types" },
        { CL_MAKE_VERSION (1, 0, 0), "cl_khr_subgroup_non_uniform_vote" },
        { CL_MAKE_VERSION (1, 0, 0), "cl_khr_subgroup_ballot" },
        { CL_MAKE_VERSION (1, 0, 0), "cl_khr_subgroup_non_uniform_arithmetic" },
        { CL_MAKE_VERSION (1, 0, 0), "cl_khr_subgroup_shuffle" },
        { CL_MAKE_VERSION (1, 0, 0), "cl_khr_subgroup_shuffle_relative" },
        { CL_MAKE_VERSION (1, 0, 0), "cl_khr_subgroup_clustered_reduce" },
        { CL_MAKE_VERSION (1, 0, 0), "cl_khr_3d_image_writes" },
        { CL_MAKE_VERSION (1, 0, 0), "cl_khr_fp16" },
        { CL_MAKE_VERSION (1, 0, 0), "cl_khr_fp64" },
        { CL_MAKE_VERSION (1, 0, 0), "cl_nv_device_attribute_query" },
        { CL_MAKE_VERSION (2, 0, 0), "cl_khr_depth_images" },
        { CL_MAKE_VERSION (1, 0, 0), "cl_khr_image2d_from_buffer" },
        { CL_MAKE_VERSION (2, 1, 0), "cl_khr_spir" },
        { CL_MAKE_VERSION (2, 1, 0), "cl_khr_il_program" },
        { CL_MAKE_VERSION (0, 9, 0), "cl_khr_command_buffer" } };

const size_t OPENCL_EXTENSIONS_NUM
    = sizeof (OPENCL_EXTENSIONS) / sizeof (OPENCL_EXTENSIONS[0]);

void
pocl_setup_extensions_with_version (cl_device_id dev)
{
  cl_name_version *tmp = NULL;
  unsigned ret = pocl_space_delim_string_to_cl_name_version_array (
      &tmp, dev->extensions, OPENCL_EXTENSIONS, OPENCL_EXTENSIONS_NUM);

  dev->num_extensions_with_version = ret;
  dev->extensions_with_version = tmp;
}

static const cl_name_version OPENCL_SPIRV_VERSIONS[]
    = { { CL_MAKE_VERSION (1, 0, 0), "SPIR-V" },
        { CL_MAKE_VERSION (1, 1, 0), "SPIR-V" },
        { CL_MAKE_VERSION (1, 2, 0), "SPIR-V" },
        { CL_MAKE_VERSION (1, 3, 0), "SPIR-V" },
        { CL_MAKE_VERSION (1, 4, 0), "SPIR-V" },
        { CL_MAKE_VERSION (1, 5, 0), "SPIR-V" } };

const size_t OPENCL_SPIRV_VERSIONS_NUM
    = sizeof (OPENCL_SPIRV_VERSIONS) / sizeof (OPENCL_SPIRV_VERSIONS[0]);

void
pocl_setup_ils_with_version (cl_device_id dev)
{
  unsigned i, start = 0, end = 0, pos = 0, len = 0;
  const char *p = dev->supported_spir_v_versions;
  char item_name[256];
  unsigned num_output = 0;
  cl_name_version storage[256];

  while (p[pos])
    {
      while (p[pos] && isspace ((unsigned char)p[pos]))
        pos++;
      start = pos;
      if (p[pos] == 0)
        break;
      while (p[pos] && !isspace ((unsigned char)p[pos]))
        pos++;
      end = pos;
      len = end - start;
      if (len > 255)
        {
          POCL_MSG_WARN ("item too long: %u | %s", len, p + start);
          continue;
        }
      memcpy (item_name, p + start, len);
      item_name[len] = 0;

      cl_version V = CL_MAKE_VERSION (0, 0, 0);
      if (strncmp (item_name, "SPIR-V_1.", 9) == 0)
        {
          unsigned minor = item_name[9] - '0';
          V = CL_MAKE_VERSION (1, minor, 0);
        }
      int found = -1;
      for (i = 0; i < OPENCL_SPIRV_VERSIONS_NUM; ++i)
        {
          if (OPENCL_SPIRV_VERSIONS[i].version == V)
            {
              found = i;
              break;
            }
        }
      if (found >= 0)
        {
          memcpy (&storage[num_output], &OPENCL_SPIRV_VERSIONS[found],
                  sizeof (cl_name_version));
          ++num_output;
          if (num_output >= 256)
            break;
        }
      else
        POCL_MSG_WARN ("could not find item: %s\n", item_name);
    }

  if (num_output)
    {
      cl_name_version *tmp = malloc (num_output * sizeof (cl_name_version));
      memcpy (tmp, storage, (num_output * sizeof (cl_name_version)));
      dev->ils_with_version = tmp;
      dev->num_ils_with_version = num_output;
    }
}

static const cl_name_version OPENCL_FEATURES[] = {
  { CL_MAKE_VERSION (3, 0, 0), "__opencl_c_3d_image_writes" },
  { CL_MAKE_VERSION (3, 0, 0), "__opencl_c_images" },
  { CL_MAKE_VERSION (3, 0, 0), "__opencl_c_read_write_images" },
  { CL_MAKE_VERSION (3, 0, 0), "__opencl_c_atomic_order_acq_rel" },
  { CL_MAKE_VERSION (3, 0, 0), "__opencl_c_atomic_order_seq_cst" },
  { CL_MAKE_VERSION (3, 0, 0), "__opencl_c_atomic_scope_device" },
  { CL_MAKE_VERSION (3, 0, 0), "__opencl_c_atomic_scope_all_devices" },
  { CL_MAKE_VERSION (3, 0, 0), "__opencl_c_fp16" },
  { CL_MAKE_VERSION (3, 0, 0), "__opencl_c_fp64" },
  { CL_MAKE_VERSION (3, 0, 0), "__opencl_c_int64" },
  { CL_MAKE_VERSION (3, 0, 0), "__opencl_c_program_scope_global_variables" },
  { CL_MAKE_VERSION (3, 0, 0), "__opencl_c_generic_address_space" },
  { CL_MAKE_VERSION (3, 0, 0), "__opencl_c_subgroups" },
  { CL_MAKE_VERSION (3, 0, 0), "__opencl_c_work_group_collective_functions" },
};

const size_t OPENCL_FEATURES_NUM
    = sizeof (OPENCL_FEATURES) / sizeof (OPENCL_FEATURES[0]);

void
pocl_setup_features_with_version (cl_device_id dev)
{
  cl_name_version *tmp = NULL;
  unsigned ret = pocl_space_delim_string_to_cl_name_version_array (
      &tmp, dev->features, OPENCL_FEATURES, OPENCL_FEATURES_NUM);

  dev->num_opencl_features_with_version = ret;
  dev->opencl_features_with_version = tmp;
}

void
pocl_setup_builtin_kernels_with_version (cl_device_id dev)
{
  if (dev->num_builtin_kernels == 0)
    return;

  assert (dev->builtin_kernel_list != NULL);

  dev->builtin_kernels_with_version
      = malloc (dev->num_builtin_kernels * sizeof (cl_name_version));
  assert (dev->builtin_kernels_with_version);

  char *temp = strdup (dev->builtin_kernel_list);
  char *token;
  char *rest = temp;

  unsigned i = 0;
  while ((token = strtok_r (rest, ";", &rest)))
    {
      // The builtin kernel name stored here can only be the
      // maximum of CL_NAME_VERSION_MAX_NAME_SIZE - 1.
      if (strlen (token) >= CL_NAME_VERSION_MAX_NAME_SIZE)
        {
          POCL_MSG_WARN ("Built-in kernel name cannot fit in to the "
                         "cl_name_version array. Length of built-in kernel "
                         "name is %u, and the concatenated length is %u\n",
                         strlen (token), CL_NAME_VERSION_MAX_NAME_SIZE - 1);
          token[CL_NAME_VERSION_MAX_NAME_SIZE - 1] = '\0';
        }
      strncpy (dev->builtin_kernels_with_version[i].name, token,
               CL_NAME_VERSION_MAX_NAME_SIZE);

      /* proper versioning could use pocl_BIDescriptors.
       * For now, hardcode the version to 1.2 */
      dev->builtin_kernels_with_version[i].version = CL_MAKE_VERSION (1, 2, 0);
      i++;
    }
  free (temp);

  if (i != dev->num_builtin_kernels)
    {
      POCL_ABORT ("Builtin kernels with version list construction failed. "
                  "There are %u built-in kernels, but only %u were found\n",
                  dev->num_builtin_kernels, i);
    }
}<|MERGE_RESOLUTION|>--- conflicted
+++ resolved
@@ -57,11 +57,7 @@
 #include "pocl_runtime_config.h"
 #include "pocl_timing.h"
 #include "pocl_util.h"
-<<<<<<< HEAD
-#include "pocl_timing.h"
-=======
 #include "common_driver.h"
->>>>>>> 86f812a8
 
 #ifdef HAVE_GETRLIMIT
 #include <sys/time.h>
@@ -80,9 +76,21 @@
 #include "pocl_llvm.h"
 #endif
 
+/*
+#ifdef __cplusplus
+extern "C" {
+#endif
+
+#ifdef BUILD_VORTEX
+#include "vortex/pocl-vortex.h"
+#endif 
+
+#ifdef __cplusplus
+}
+#endif
+*/
 #include "_kernel_constants.h"
 
-<<<<<<< HEAD
 #if defined(__x86_64__) || defined(__i386__)
 #define CPU_IS_X86 1
 #endif
@@ -91,1615 +99,6 @@
  * this should be reasonable for CPU */
 #define DEFAULT_WG_SIZE 4096
 
-static const cl_image_format supported_image_formats[] = {
-    { CL_A, CL_SNORM_INT8 },
-    { CL_A, CL_SNORM_INT16 },
-    { CL_A, CL_UNORM_INT8 },
-    { CL_A, CL_UNORM_INT16 },
-    { CL_A, CL_SIGNED_INT8 },
-    { CL_A, CL_SIGNED_INT16 }, 
-    { CL_A, CL_SIGNED_INT32 },
-    { CL_A, CL_UNSIGNED_INT8 }, 
-    { CL_A, CL_UNSIGNED_INT16 },
-    { CL_A, CL_UNSIGNED_INT32 }, 
-    { CL_A, CL_FLOAT },
-    { CL_RGBA, CL_SNORM_INT8 },
-    { CL_RGBA, CL_SNORM_INT16 },
-    { CL_RGBA, CL_UNORM_INT8 },
-    { CL_RGBA, CL_UNORM_INT16 },
-    { CL_RGBA, CL_SIGNED_INT8 },
-    { CL_RGBA, CL_SIGNED_INT16 }, 
-    { CL_RGBA, CL_SIGNED_INT32 },
-    { CL_RGBA, CL_UNSIGNED_INT8 }, 
-    { CL_RGBA, CL_UNSIGNED_INT16 },
-    { CL_RGBA, CL_UNSIGNED_INT32 }, 
-    { CL_RGBA, CL_HALF_FLOAT },
-    { CL_RGBA, CL_FLOAT },
-    { CL_ARGB, CL_SNORM_INT8 },
-    { CL_ARGB, CL_UNORM_INT8 },
-    { CL_ARGB, CL_SIGNED_INT8 },
-    { CL_ARGB, CL_UNSIGNED_INT8 }, 
-    { CL_BGRA, CL_SNORM_INT8 },
-    { CL_BGRA, CL_UNORM_INT8 },
-    { CL_BGRA, CL_SIGNED_INT8 },
-    { CL_BGRA, CL_UNSIGNED_INT8 }
- };
-
-static cl_device_partition_property basic_partition_properties[1] = { 0 };
-
-static const char *final_ld_flags[] =
-  {"-nostartfiles", HOST_LD_FLAGS_ARRAY, NULL};
-
-void
-pocl_init_cpu_device_infos (cl_device_id dev)
-{
-  size_t i;
-  dev->type = CL_DEVICE_TYPE_CPU;
-  dev->max_work_item_dimensions = 3;
-  dev->final_linkage_flags = final_ld_flags;
-
-  SETUP_DEVICE_CL_VERSION(HOST_DEVICE_CL_VERSION_MAJOR, HOST_DEVICE_CL_VERSION_MINOR)
-  /*
-    The hard restriction will be the context data which is
-    stored in stack that can be as small as 8K in Linux.
-    Thus, there should be enough work-items alive to fill up
-    the SIMD lanes times the vector units, but not more than
-    that to avoid stack overflow and cache trashing.
-  */
-  int max_wg
-      = pocl_get_int_option ("POCL_MAX_WORK_GROUP_SIZE", DEFAULT_WG_SIZE);
-  assert (max_wg > 0);
-  max_wg = min (max_wg, DEFAULT_WG_SIZE);
-  if (max_wg < 0)
-    max_wg = DEFAULT_WG_SIZE;
-
-  dev->max_work_item_sizes[0] = dev->max_work_item_sizes[1]
-      = dev->max_work_item_sizes[2] = dev->max_work_group_size = max_wg;
-
-  dev->preferred_wg_size_multiple = 8;
-#ifdef OCS_AVAILABLE
-  cpu_setup_vector_widths (dev);
-#else
-  dev->preferred_vector_width_char = POCL_DEVICES_PREFERRED_VECTOR_WIDTH_CHAR;
-  dev->preferred_vector_width_short = POCL_DEVICES_PREFERRED_VECTOR_WIDTH_SHORT;
-  dev->preferred_vector_width_int = POCL_DEVICES_PREFERRED_VECTOR_WIDTH_INT;
-  dev->preferred_vector_width_long = POCL_DEVICES_PREFERRED_VECTOR_WIDTH_LONG;
-  dev->preferred_vector_width_float = POCL_DEVICES_PREFERRED_VECTOR_WIDTH_FLOAT;
-  /* TODO: figure out what the difference between preferred and native widths are */
-  dev->native_vector_width_char = POCL_DEVICES_NATIVE_VECTOR_WIDTH_CHAR;
-  dev->native_vector_width_short = POCL_DEVICES_NATIVE_VECTOR_WIDTH_SHORT;
-  dev->native_vector_width_int = POCL_DEVICES_NATIVE_VECTOR_WIDTH_INT;
-  dev->native_vector_width_long = POCL_DEVICES_NATIVE_VECTOR_WIDTH_LONG;
-  dev->native_vector_width_float = POCL_DEVICES_NATIVE_VECTOR_WIDTH_FLOAT;
-
-#ifdef _CL_DISABLE_DOUBLE
-  dev->native_vector_width_double = 0;
-  dev->preferred_vector_width_double = 0;
-#else
-  dev->native_vector_width_double = POCL_DEVICES_NATIVE_VECTOR_WIDTH_DOUBLE;
-  dev->preferred_vector_width_double = POCL_DEVICES_PREFERRED_VECTOR_WIDTH_DOUBLE;
-#endif
-#ifdef _CL_DISABLE_HALF
-  dev->preferred_vector_width_half = 0;
-  dev->native_vector_width_half = 0;
-#else
-  dev->preferred_vector_width_half = POCL_DEVICES_PREFERRED_VECTOR_WIDTH_HALF;
-  dev->native_vector_width_half = POCL_DEVICES_NATIVE_VECTOR_WIDTH_HALF;
-#endif
-
-#endif
-
-  dev->grid_width_specialization_limit = USHRT_MAX;
-  dev->address_bits = HOST_DEVICE_ADDRESS_BITS;
-  dev->image_support = CL_TRUE;
-  /* Use the minimum values until we get a more sensible upper limit from
-     somewhere. */
-  dev->max_read_image_args = dev->max_write_image_args
-      = dev->max_read_write_image_args = 128;
-  dev->image2d_max_width = dev->image2d_max_height = 8192;
-  dev->image3d_max_width = dev->image3d_max_height = dev->image3d_max_depth = 2048;
-  dev->max_samplers = 16;
-
-  for (i = 0; i < NUM_OPENCL_IMAGE_TYPES; ++i)
-    {
-      dev->num_image_formats[i]
-          = sizeof (supported_image_formats) / sizeof (cl_image_format);
-      dev->image_formats[i] = supported_image_formats;
-    }
-
-  dev->image_max_buffer_size = 65536;
-  dev->image_max_array_size = 2048;
-  dev->max_constant_args = 8;
-  dev->max_mem_alloc_size = 0;
-  dev->max_parameter_size = 1024;
-  dev->min_data_type_align_size = MAX_EXTENDED_ALIGNMENT;
-  dev->mem_base_addr_align = MAX_EXTENDED_ALIGNMENT;
-  dev->half_fp_config = 0;
-  dev->single_fp_config = CL_FP_ROUND_TO_NEAREST | CL_FP_INF_NAN;
-#ifdef __x86_64__
-  dev->single_fp_config |= (CL_FP_DENORM | CL_FP_ROUND_TO_INF
-                            | CL_FP_ROUND_TO_ZERO
-                            | CL_FP_CORRECTLY_ROUNDED_DIVIDE_SQRT);
-#ifdef OCS_AVAILABLE
-  if (cpu_has_fma())
-    dev->single_fp_config |= CL_FP_FMA;
-#endif
-#endif
-
-#ifdef _CL_DISABLE_DOUBLE
-  dev->double_fp_config = 0;
-#else
-  /* TODO: all of these are the minimum mandated, but not all CPUs may actually
-   * support all of them. */
-  dev->double_fp_config = CL_FP_FMA | CL_FP_ROUND_TO_NEAREST
-                          | CL_FP_ROUND_TO_ZERO | CL_FP_ROUND_TO_INF
-                          | CL_FP_INF_NAN | CL_FP_DENORM;
-  /* this is a workaround for issue 28 in https://github.com/Oblomov/clinfo
-   * https://github.com/Oblomov/clinfo/issues/28 */
-  dev->double_fp_config |= CL_FP_CORRECTLY_ROUNDED_DIVIDE_SQRT;
-#endif
-
-  dev->global_mem_cache_type = CL_NONE;
-  dev->global_mem_cacheline_size = 0;
-  dev->global_mem_cache_size = 0;
-  dev->global_mem_size = 0;
-  dev->max_constant_buffer_size = 0;
-  dev->max_constant_args = 8;
-  dev->local_mem_type = CL_GLOBAL;
-  dev->local_mem_size = 0;
-  dev->error_correction_support = CL_FALSE;
-  dev->host_unified_memory = CL_TRUE;
-
-  dev->profiling_timer_resolution = pocl_timer_resolution;
-
-  dev->endian_little = !(WORDS_BIGENDIAN);
-  dev->available = CL_TRUE;
-  dev->compiler_available = CL_TRUE;
-  dev->spmd = CL_FALSE;
-  dev->arg_buffer_launcher = CL_FALSE;
-  dev->workgroup_pass = CL_TRUE;
-  dev->execution_capabilities = CL_EXEC_KERNEL | CL_EXEC_NATIVE_KERNEL;
-  dev->platform = 0;
-
-  dev->parent_device = NULL;
-  /* These two are only used for subdevices.
-   * Each subdevice has these two setup when created.
-   * The subdevice will then use these CUs:
-   *  [start, start+1, ..., start+count-1]
-   * this may not work with more complicated partitioning schemes,
-   * but is good enough for now. */
-  dev->core_start = 0;
-  dev->core_count = 0;
-  /* basic does not support partitioning */
-  dev->max_sub_devices = 1;
-  dev->num_partition_properties = 1;
-  dev->partition_properties = basic_partition_properties;
-  dev->num_partition_types = 0;
-  dev->partition_type = NULL;
-
-  dev->device_side_printf = 1;
-  dev->printf_buffer_size = 16 * 1024 * 1024;
-
-  dev->vendor = "pocl";
-  dev->profile = "FULL_PROFILE";
-  /* Note: The specification describes identifiers being delimited by
-     only a single space character. Some programs that check the device's
-     extension  string assume this rule. Future extension additions should
-     ensure that there is no more than a single space between
-     identifiers. */
-
-  dev->global_as_id = dev->local_as_id = dev->constant_as_id = 0;
-
-  dev->should_allocate_svm = 0;
-  /* OpenCL 2.0 properties */
-  dev->svm_caps = CL_DEVICE_SVM_COARSE_GRAIN_BUFFER
-                  | CL_DEVICE_SVM_FINE_GRAIN_BUFFER
-                  | CL_DEVICE_SVM_ATOMICS;
-  /* TODO these are minimums, figure out whats a reasonable value */
-  dev->max_events = 1024;
-  dev->max_queues = 1;
-  dev->max_pipe_args = 16;
-  dev->max_pipe_active_res = 1;
-  dev->max_pipe_packet_size = 1024;
-  dev->dev_queue_pref_size = 16 * 1024;
-  dev->dev_queue_max_size = 256 * 1024;
-  dev->on_dev_queue_props = CL_QUEUE_OUT_OF_ORDER_EXEC_MODE_ENABLE
-                               | CL_QUEUE_PROFILING_ENABLE;
-  dev->on_host_queue_props = CL_QUEUE_PROFILING_ENABLE;
-  dev->extensions = HOST_DEVICE_EXTENSIONS;
-  dev->has_64bit_long = 1;
-  dev->autolocals_to_args = 1;
-  dev->device_alloca_locals = 0;
-
-#ifdef OCS_AVAILABLE
-
-  dev->llvm_target_triplet = OCL_KERNEL_TARGET;
-
-#ifdef HOST_CPU_FORCED
-  dev->llvm_cpu = OCL_KERNEL_TARGET_CPU;
-#else
-  dev->llvm_cpu = get_llvm_cpu_name();
-#endif
-  
-  dev->spirv_version = "SPIR-V_1.2";
-#else /* No compiler, no CPU info */
-  dev->llvm_cpu = NULL;
-  dev->llvm_target_triplet = "";
-#endif
-}
-=======
-#define WORKGROUP_STRING_LENGTH 1024
->>>>>>> 86f812a8
-
-uint64_t last_object_id = 0;
-
-unsigned long buffer_c;
-unsigned long svm_buffer_c;
-unsigned long usm_buffer_c;
-unsigned long queue_c;
-unsigned long context_c;
-unsigned long image_c;
-unsigned long kernel_c;
-unsigned long program_c;
-unsigned long sampler_c;
-unsigned long uevent_c;
-unsigned long event_c;
-
-/**
- * Generate code from the final bitcode using the LLVM
- * tools.
- *
- * Uses an existing (cached) one, if available.
- */
-
-#ifdef ENABLE_LLVM
-static int
-llvm_codegen (char *output, unsigned device_i, cl_kernel kernel,
-              cl_device_id device, _cl_command_node *command, int specialize)
-{
-  POCL_MEASURE_START (llvm_codegen);
-  int error = 0;
-  void *llvm_module = NULL;
-
-<<<<<<< HEAD
-  char tmp_objfile[POCL_FILENAME_LENGTH];
-=======
-  char tmp_module[POCL_MAX_PATHNAME_LENGTH];
-  char tmp_objfile[POCL_MAX_PATHNAME_LENGTH];
->>>>>>> 86f812a8
-
-  char *objfile = NULL;
-  uint64_t objfile_size = 0;
-
-  cl_program program = kernel->program;
-
-  const char *kernel_name = kernel->name;
-
-  /* $/parallel.bc */
-  char parallel_bc_path[POCL_MAX_PATHNAME_LENGTH];
-  pocl_cache_work_group_function_path (parallel_bc_path, program, device_i,
-                                       kernel, command, specialize);
-
-  /* $/kernel.so */
-  char final_binary_path[POCL_MAX_PATHNAME_LENGTH];
-  pocl_cache_final_binary_path (final_binary_path, program, device_i, kernel,
-                                command, specialize);
-
-  if (pocl_exists (final_binary_path))
-    goto FINISH;
-
-  assert (strlen (final_binary_path) < (POCL_MAX_PATHNAME_LENGTH - 3));
-
-  error = pocl_llvm_generate_workgroup_function_nowrite (
-      device_i, device, kernel, command, &llvm_module, specialize);
-  if (error)
-    {
-      POCL_MSG_PRINT_LLVM ("pocl_llvm_generate_workgroup_function() failed"
-                           " for kernel %s\n",
-                           kernel_name);
-      goto FINISH;
-    }
-  assert (llvm_module != NULL);
-
-#ifndef BUILD_VORTEX
-  if (pocl_get_bool_option ("POCL_LEAVE_KERNEL_COMPILER_TEMP_FILES", 0))
-    {
-      POCL_MSG_PRINT_LLVM ("Writing parallel.bc to %s.\n", parallel_bc_path);
-      error = pocl_cache_write_kernel_parallel_bc (
-          llvm_module, program, device_i, kernel, command, specialize);
-    }
-  else
-    {
-      char kernel_parallel_path[POCL_MAX_PATHNAME_LENGTH];
-      pocl_cache_kernel_cachedir_path (kernel_parallel_path, program,
-                                       command->program_device_i,
-                                       kernel, "", command, specialize);
-      error = pocl_mkdir_p (kernel_parallel_path);
-    }
-  if (error)
-    {
-      POCL_MSG_PRINT_GENERAL ("writing parallel.bc failed for kernel %s\n",
-                              kernel->name);
-      goto FINISH;
-    }
-#endif
-
-  /* May happen if another thread is building the same program & wins the llvm
-     lock. */
-  if (pocl_exists (final_binary_path))
-    goto FINISH;
-
-<<<<<<< HEAD
-#ifndef BUILD_VORTEX
-  error = pocl_llvm_codegen (device, llvm_module, &objfile, &objfile_size);
-=======
-  error = pocl_llvm_codegen (device, program, llvm_module, &objfile,
-                             &objfile_size);
->>>>>>> 86f812a8
-  if (error)
-    {
-      POCL_MSG_PRINT_LLVM ("pocl_llvm_codegen() failed for kernel %s\n",
-                           kernel_name);
-      goto FINISH;
-    }
-
-  if (pocl_exists (final_binary_path))
-    goto FINISH;
-
-  /* Write temporary kernel.so.o, required for the final linking step.
-     Use append-write because tmp_objfile is already temporary, thus
-     we don't need to create new temporary... */
-  error = pocl_cache_write_kernel_objfile (tmp_objfile, objfile, objfile_size);
-  if (error)
-    {
-      POCL_MSG_PRINT_LLVM ("writing %s failed for kernel %s\n",
-                           tmp_objfile, kernel_name);
-      goto FINISH;
-    }
-  else
-    {
-      POCL_MSG_PRINT_LLVM ("written %s size %zu\n",
-                          tmp_objfile, (size_t)objfile_size);
-    }
-#else
-  error = pocl_cache_write_kernel_objfile (tmp_objfile, "", 1);
-  if (error) {
-    POCL_MSG_PRINT_LLVM ("writing %s failed for kernel %s\n", tmp_objfile, kernel_name);
-    goto FINISH;
-  }
-#endif
-
-  /* temporary filename for kernel.so */
-#if defined(BUILD_NEWLIB)
-  error = pocl_llvm_build_newlib_program (kernel, device_i, device, tmp_objfile, final_binary_path); 
-  if (error) {
-    POCL_MSG_PRINT_LLVM ("Static linking kernel.o -> libkernel.a has failed\n");
-    goto FINISH;
-  }
-#elif defined(BUILD_VORTEX)
-  POCL_MSG_PRINT_LLVM ("Writing parallel.bc to %s.\n", parallel_bc_path);
-  error = pocl_cache_write_kernel_parallel_bc (llvm_module, program, device_i, kernel, command, specialize);
-  if (error) {
-    POCL_MSG_PRINT_GENERAL ("writing parallel.bc failed for kernel %s\n", kernel->name);
-    goto FINISH;
-  }
-  error = pocl_llvm_build_vortex_program (kernel, device_i, device, parallel_bc_path, tmp_objfile, final_binary_path); 
-  if (error) {
-    POCL_MSG_PRINT_LLVM ("Vortex compilation kernel.o -> kernel.hex has failed\n");
-    goto FINISH;
-  }
-#else
-  char tmp_module[POCL_FILENAME_LENGTH];
-  if (pocl_cache_tempname (tmp_module, ".so", NULL))
-    {
-      POCL_MSG_PRINT_LLVM ("Creating temporary kernel.so file"
-                           " for kernel %s FAILED\n",
-                           kernel_name);
-      goto FINISH;
-    }
-  else
-    POCL_MSG_PRINT_LLVM ("Temporary kernel.so file"
-                         " for kernel %s : %s\n",
-                         kernel_name, tmp_module);
-
-  POCL_MSG_PRINT_INFO ("Linking final module\n");
-
-  /* Link through Clang driver interface who knows the correct toolchains
-     for all of its targets.  */
-#ifdef GCC_TOOLCHAIN  
-  const char *cmd_line[64] =
-    {CLANG, "-v", "--gcc-toolchain=" GCC_TOOLCHAIN, "-o", tmp_module, tmp_objfile};
-    const char **pos = &cmd_line[6];
-#else
-  const char *cmd_line[64] =
-    {CLANG, "-v", "-o", tmp_module, tmp_objfile};
-    const char **pos = &cmd_line[5];
-#endif
-  const char **device_ld_arg = device->final_linkage_flags;  
-  while ((*pos++ = *device_ld_arg++)) {}
-
-  error = pocl_invoke_clang (device, cmd_line);  
-  if (error)
-    {
-      POCL_MSG_PRINT_LLVM ("Linking kernel.so.o -> kernel.so has failed\n");
-      goto FINISH;
-    }
-
-   /* rename temporary kernel.so */
-  error = pocl_rename (tmp_module, final_binary_path);
-  if (error)
-    {
-      POCL_MSG_PRINT_LLVM (
-          "Renaming temporary kernel.so to final ('%s') has failed.\n",
-          final_binary_path);
-      goto FINISH;
-    }
-#endif
-
-  /* if LEAVE_COMPILER_FILES, rename temporary kernel.so.o, else delete it */
-  if (pocl_get_bool_option ("POCL_LEAVE_KERNEL_COMPILER_TEMP_FILES", 0))
-    {
-      char objfile_path[POCL_MAX_PATHNAME_LENGTH];
-      strcpy (objfile_path, final_binary_path);
-      strcat (objfile_path, ".o");
-      error = pocl_rename (tmp_objfile, objfile_path);
-      if (error)
-        POCL_MSG_PRINT_LLVM (
-            "Renaming temporary kernel.so.o to final %s has failed.\n",
-            objfile_path);
-    }
-  else
-    {
-      error = pocl_remove (tmp_objfile);
-      if (error)
-        POCL_MSG_PRINT_LLVM ("Removing temporary kernel.so.o has failed.\n");
-    }
-
-FINISH:
-  pocl_destroy_llvm_module (llvm_module, kernel->context);
-  POCL_MEM_FREE (objfile);
-  POCL_MEASURE_FINISH (llvm_codegen);
-
-  if (error)
-    return error;
-  else
-    {
-      memcpy (output, final_binary_path, POCL_MAX_PATHNAME_LENGTH);
-      return 0;
-    }
-}
-#endif
-
-
-/**
- * Populates the device specific image data structure used by kernel
- * from given kernel image argument
- */
-void
-pocl_fill_dev_image_t (dev_image_t *di, struct pocl_argument *parg,
-                       cl_device_id device)
-{
-  cl_mem mem = *(cl_mem *)parg->value;
-  di->_width = mem->image_width;
-  di->_height = mem->image_height;
-  di->_depth = mem->image_depth;
-  di->_row_pitch = mem->image_row_pitch;
-  di->_slice_pitch = mem->image_slice_pitch;
-  di->_order = mem->image_channel_order;
-  di->_image_array_size = mem->image_array_size;
-  di->_data_type = mem->image_channel_data_type;
-  pocl_get_image_information (mem->image_channel_order,
-                              mem->image_channel_data_type,
-                              &(di->_num_channels), &(di->_elem_size));
-
-  IMAGE1D_TO_BUFFER (mem);
-  di->_data = (mem->device_ptrs[device->global_mem_id].mem_ptr);
-}
-
-/**
- * executes given command. Call with node->sync.event.event UNLOCKED.
- */
-void
-pocl_exec_command (_cl_command_node *node)
-{
-  unsigned i;
-  /* because of POCL_UPDATE_EVENT_ */
-  cl_event event = node->sync.event.event;
-  cl_device_id dev = node->device;
-  _cl_command_t *cmd = &node->command;
-  cl_mem mem = NULL;
-  if (event->num_buffers > 0)
-    mem = event->mem_objs[0];
-
-  switch (node->type)
-    {
-    case CL_COMMAND_READ_BUFFER:
-      pocl_update_event_running (event);
-      assert (dev->ops->read);
-      dev->ops->read
-        (dev->data,
-         cmd->read.dst_host_ptr,
-         cmd->read.src_mem_id,
-         event->mem_objs[0],
-         cmd->read.offset,
-         cmd->read.size);
-      POCL_UPDATE_EVENT_COMPLETE_MSG (event, "Event Read Buffer           ");
-      break;
-
-    case CL_COMMAND_WRITE_BUFFER:
-      pocl_update_event_running (event);
-      assert (dev->ops->write);
-      dev->ops->write
-        (dev->data,
-         cmd->write.src_host_ptr,
-         cmd->write.dst_mem_id,
-         event->mem_objs[0],
-         cmd->write.offset,
-         cmd->write.size);
-      POCL_UPDATE_EVENT_COMPLETE_MSG (event, "Event Write Buffer          ");
-      break;
-
-    case CL_COMMAND_COPY_BUFFER:
-      pocl_update_event_running (event);
-      assert (dev->ops->copy);
-      if (dev->ops->copy_with_size && cmd->copy.src_content_size != NULL)
-          dev->ops->copy_with_size
-            (dev->data,
-             cmd->copy.dst_mem_id,
-             cmd->copy.dst,
-             cmd->copy.src_mem_id,
-             cmd->copy.src,
-             cmd->copy.src_content_size_mem_id,
-             cmd->copy.src_content_size,
-             cmd->copy.dst_offset,
-             cmd->copy.src_offset,
-             cmd->copy.size);
-      else
-          dev->ops->copy
-            (dev->data,
-             cmd->copy.dst_mem_id,
-             cmd->copy.dst,
-             cmd->copy.src_mem_id,
-             cmd->copy.src,
-             cmd->copy.dst_offset,
-             cmd->copy.src_offset,
-             cmd->copy.size);
-      POCL_UPDATE_EVENT_COMPLETE_MSG (event, "Event Copy Buffer           ");
-      break;
-
-    case CL_COMMAND_FILL_BUFFER:
-      pocl_update_event_running (event);
-      assert (dev->ops->memfill);
-      dev->ops->memfill
-        (dev->data,
-         cmd->memfill.dst_mem_id,
-         event->mem_objs[0],
-         cmd->memfill.size,
-         cmd->memfill.offset,
-         cmd->memfill.pattern,
-         cmd->memfill.pattern_size);
-      POCL_UPDATE_EVENT_COMPLETE_MSG (event, "Event Fill Buffer           ");
-      break;
-
-    case CL_COMMAND_READ_BUFFER_RECT:
-      pocl_update_event_running (event);
-      assert (dev->ops->read_rect);
-      dev->ops->read_rect
-        (dev->data,
-         cmd->read_rect.dst_host_ptr,
-         cmd->read_rect.src_mem_id,
-         event->mem_objs[0],
-         cmd->read_rect.buffer_origin,
-         cmd->read_rect.host_origin,
-         cmd->read_rect.region,
-         cmd->read_rect.buffer_row_pitch,
-         cmd->read_rect.buffer_slice_pitch,
-         cmd->read_rect.host_row_pitch,
-         cmd->read_rect.host_slice_pitch);
-      POCL_UPDATE_EVENT_COMPLETE_MSG (event, "Event Read Buffer Rect      ");
-      break;
-
-    case CL_COMMAND_COPY_BUFFER_RECT:
-      pocl_update_event_running (event);
-      assert (dev->ops->copy_rect);
-      dev->ops->copy_rect (
-          dev->data, cmd->copy_rect.dst_mem_id, cmd->copy_rect.dst,
-          cmd->copy_rect.src_mem_id, cmd->copy_rect.src,
-          cmd->copy_rect.dst_origin, cmd->copy_rect.src_origin,
-          cmd->copy_rect.region, cmd->copy_rect.dst_row_pitch,
-          cmd->copy_rect.dst_slice_pitch, cmd->copy_rect.src_row_pitch,
-          cmd->copy_rect.src_slice_pitch);
-      POCL_UPDATE_EVENT_COMPLETE_MSG (event, "Event Copy Buffer Rect      ");
-      break;
-
-    case CL_COMMAND_WRITE_BUFFER_RECT:
-      pocl_update_event_running (event);
-      assert (dev->ops->write_rect);
-      dev->ops->write_rect
-        (dev->data,
-         cmd->write_rect.src_host_ptr,
-         cmd->write_rect.dst_mem_id,
-         event->mem_objs[0],
-         cmd->write_rect.buffer_origin,
-         cmd->write_rect.host_origin,
-         cmd->write_rect.region,
-         cmd->write_rect.buffer_row_pitch,
-         cmd->write_rect.buffer_slice_pitch,
-         cmd->write_rect.host_row_pitch,
-         cmd->write_rect.host_slice_pitch);
-      POCL_UPDATE_EVENT_COMPLETE_MSG (event, "Event Write Buffer Rect     ");
-      break;
-
-    case CL_COMMAND_MIGRATE_MEM_OBJECTS:
-      pocl_update_event_running (event);
-      switch (cmd->migrate.type)
-        {
-        case ENQUEUE_MIGRATE_TYPE_D2H:
-          {
-            if (mem->is_image)
-              {
-                size_t region[3] = { mem->image_width, mem->image_height,
-                                     mem->image_depth };
-                if (region[2] == 0)
-                  region[2] = 1;
-                if (region[1] == 0)
-                  region[1] = 1;
-                size_t origin[3] = { 0, 0, 0 };
-                assert (dev->ops->read_image_rect);
-                dev->ops->read_image_rect (dev->data, mem, cmd->migrate.mem_id,
-                                           mem->mem_host_ptr, NULL, origin,
-                                           region, 0, 0, 0);
-              }
-            else
-              {
-                assert (dev->ops->read);
-                dev->ops->read (dev->data, mem->mem_host_ptr,
-                                cmd->migrate.mem_id, mem, 0, mem->size);
-              }
-            break;
-          }
-        case ENQUEUE_MIGRATE_TYPE_H2D:
-          {
-            if (mem->is_image)
-              {
-                size_t region[3] = { mem->image_width, mem->image_height,
-                                     mem->image_depth };
-                if (region[2] == 0)
-                  region[2] = 1;
-                if (region[1] == 0)
-                  region[1] = 1;
-                size_t origin[3] = { 0, 0, 0 };
-                assert (dev->ops->write_image_rect);
-                dev->ops->write_image_rect (
-                    dev->data, mem, cmd->migrate.mem_id, mem->mem_host_ptr,
-                    NULL, origin, region, 0, 0, 0);
-              }
-            else
-              {
-                assert (dev->ops->write);
-                dev->ops->write (dev->data, mem->mem_host_ptr,
-                                 cmd->migrate.mem_id, mem, 0, mem->size);
-              }
-            break;
-          }
-        case ENQUEUE_MIGRATE_TYPE_D2D:
-          {
-            assert (dev->ops->can_migrate_d2d);
-            assert (dev->ops->migrate_d2d);
-            dev->ops->migrate_d2d (cmd->migrate.src_device, dev, mem,
-                                   cmd->migrate.src_id,
-                                   cmd->migrate.dst_id);
-            break;
-          }
-        case ENQUEUE_MIGRATE_TYPE_NOP:
-          {
-            break;
-          }
-        }
-
-      POCL_UPDATE_EVENT_COMPLETE_MSG (event, "Event Migrate Buffer(s)     ");
-      break;
-
-    case CL_COMMAND_MAP_BUFFER:
-      pocl_update_event_running (event);
-      assert (dev->ops->map_mem);
-        dev->ops->map_mem (dev->data,
-                           cmd->map.mem_id,
-                           event->mem_objs[0],
-                           cmd->map.mapping);
-      POCL_UPDATE_EVENT_COMPLETE_MSG (event, "Event Map Buffer            ");
-      break;
-
-    case CL_COMMAND_COPY_IMAGE_TO_BUFFER:
-      pocl_update_event_running (event);
-      assert (dev->ops->read_image_rect);
-      dev->ops->read_image_rect (
-          dev->data, cmd->read_image.src, cmd->read_image.src_mem_id, NULL,
-          cmd->read_image.dst_mem_id, cmd->read_image.origin,
-          cmd->read_image.region, cmd->read_image.dst_row_pitch,
-          cmd->read_image.dst_slice_pitch, cmd->read_image.dst_offset);
-      POCL_UPDATE_EVENT_COMPLETE_MSG (event, "Event CopyImageToBuffer       ");
-      break;
-
-    case CL_COMMAND_READ_IMAGE:
-      pocl_update_event_running (event);
-      assert (dev->ops->read_image_rect);
-      dev->ops->read_image_rect (
-          dev->data, cmd->read_image.src, cmd->read_image.src_mem_id,
-          cmd->read_image.dst_host_ptr, NULL, cmd->read_image.origin,
-          cmd->read_image.region, cmd->read_image.dst_row_pitch,
-          cmd->read_image.dst_slice_pitch, cmd->read_image.dst_offset);
-      POCL_UPDATE_EVENT_COMPLETE_MSG (event, "Event Read Image            ");
-      break;
-
-    case CL_COMMAND_COPY_BUFFER_TO_IMAGE:
-      pocl_update_event_running (event);
-      assert (dev->ops->write_image_rect);
-      dev->ops->write_image_rect (
-          dev->data, cmd->write_image.dst, cmd->write_image.dst_mem_id, NULL,
-          cmd->write_image.src_mem_id, cmd->write_image.origin,
-          cmd->write_image.region, cmd->write_image.src_row_pitch,
-          cmd->write_image.src_slice_pitch, cmd->write_image.src_offset);
-      POCL_UPDATE_EVENT_COMPLETE_MSG (event, "Event CopyBufferToImage       ");
-      break;
-
-    case CL_COMMAND_WRITE_IMAGE:
-      pocl_update_event_running (event);
-      assert (dev->ops->write_image_rect);
-      dev->ops->write_image_rect (
-          dev->data, cmd->write_image.dst, cmd->write_image.dst_mem_id,
-          cmd->write_image.src_host_ptr, NULL, cmd->write_image.origin,
-          cmd->write_image.region, cmd->write_image.src_row_pitch,
-          cmd->write_image.src_slice_pitch, cmd->write_image.src_offset);
-      POCL_UPDATE_EVENT_COMPLETE_MSG (event, "Event Write Image           ");
-      break;
-
-    case CL_COMMAND_COPY_IMAGE:
-      pocl_update_event_running (event);
-      assert (dev->ops->copy_image_rect);
-      dev->ops->copy_image_rect (
-          dev->data, cmd->copy_image.src, cmd->copy_image.dst,
-          cmd->copy_image.src_mem_id, cmd->copy_image.dst_mem_id,
-          cmd->copy_image.src_origin, cmd->copy_image.dst_origin,
-          cmd->copy_image.region);
-      POCL_UPDATE_EVENT_COMPLETE_MSG (event, "Event Copy Image            ");
-      break;
-
-    case CL_COMMAND_FILL_IMAGE:
-      pocl_update_event_running (event);
-      assert (dev->ops->fill_image);
-      dev->ops->fill_image (dev->data, event->mem_objs[0],
-                            cmd->fill_image.mem_id, cmd->fill_image.origin,
-                            cmd->fill_image.region, cmd->fill_image.orig_pixel,
-                            cmd->fill_image.fill_pixel,
-                            cmd->fill_image.pixel_size);
-      POCL_UPDATE_EVENT_COMPLETE_MSG (event, "Event Fill Image            ");
-      break;
-
-    case CL_COMMAND_MAP_IMAGE:
-      pocl_update_event_running (event);
-      assert (dev->ops->map_image != NULL);
-      dev->ops->map_image (dev->data,
-                           cmd->map.mem_id,
-                           event->mem_objs[0],
-                           cmd->map.mapping);
-      POCL_UPDATE_EVENT_COMPLETE_MSG (event, "Event Map Image             ");
-      break;
-
-    case CL_COMMAND_UNMAP_MEM_OBJECT:
-      pocl_update_event_running (event);
-      pocl_mem_identifier *mem_id = &mem->device_ptrs[dev->global_mem_id];
-      if (mem->is_image == CL_FALSE || IS_IMAGE1D_BUFFER (event->mem_objs[0]))
-        {
-          assert (dev->ops->unmap_mem != NULL);
-          dev->ops->unmap_mem (dev->data, cmd->unmap.mem_id, mem,
-                               cmd->unmap.mapping);
-        }
-      else
-        {
-          assert (dev->ops->unmap_image != NULL);
-          dev->ops->unmap_image (dev->data, cmd->unmap.mem_id, mem,
-                                 cmd->unmap.mapping);
-        }
-      POCL_UPDATE_EVENT_COMPLETE_MSG (event, "Unmap Mem obj         ");
-      break;
-
-    case CL_COMMAND_NDRANGE_KERNEL:
-      pocl_update_event_running (event);
-      assert (dev->ops->run);
-      dev->ops->run (dev->data, node);
-      POCL_UPDATE_EVENT_COMPLETE_MSG (event, "Event Enqueue NDRange       ");
-      break;
-
-    case CL_COMMAND_NATIVE_KERNEL:
-      pocl_update_event_running (event);
-      assert (dev->ops->run_native);
-      dev->ops->run_native (dev->data, node);
-      POCL_UPDATE_EVENT_COMPLETE_MSG (event, "Event Native Kernel         ");
-      break;
-
-    case CL_COMMAND_BARRIER:
-    case CL_COMMAND_MARKER:
-      pocl_update_event_running (event);
-      POCL_UPDATE_EVENT_COMPLETE(event);
-      break;
-
-    case CL_COMMAND_SVM_FREE:
-      pocl_update_event_running (event);
-      if (cmd->svm_free.pfn_free_func)
-        cmd->svm_free.pfn_free_func(
-           cmd->svm_free.queue,
-           cmd->svm_free.num_svm_pointers,
-           cmd->svm_free.svm_pointers,
-           cmd->svm_free.data);
-      else
-        for (i = 0; i < cmd->svm_free.num_svm_pointers; i++)
-          {
-            void *ptr = cmd->svm_free.svm_pointers[i];
-            POCL_LOCK_OBJ (event->context);
-            pocl_svm_ptr *tmp = NULL, *item = NULL;
-            DL_FOREACH_SAFE (event->context->svm_ptrs, item, tmp)
-            {
-              if (item->svm_ptr == ptr)
-                {
-                  DL_DELETE (event->context->svm_ptrs, item);
-                  break;
-                }
-            }
-            POCL_UNLOCK_OBJ (event->context);
-            assert (item);
-            POCL_MEM_FREE (item);
-            POname (clReleaseContext) (event->context);
-            dev->ops->svm_free (dev, ptr);
-          }
-      POCL_UPDATE_EVENT_COMPLETE_MSG (event, "Event SVM Free              ");
-      break;
-
-    case CL_COMMAND_SVM_MAP:
-      pocl_update_event_running (event);
-      if (DEVICE_MMAP_IS_NOP (dev))
-        ; // no-op
-      else
-        {
-          assert (dev->ops->svm_map);
-          dev->ops->svm_map (dev, cmd->svm_map.svm_ptr);
-        }
-      POCL_UPDATE_EVENT_COMPLETE_MSG (event, "Event SVM Map              ");
-      break;
-
-    case CL_COMMAND_SVM_UNMAP:
-      pocl_update_event_running (event);
-      if (DEVICE_MMAP_IS_NOP (dev))
-        ; // no-op
-      else
-        {
-          assert (dev->ops->svm_unmap);
-          dev->ops->svm_unmap (dev, cmd->svm_unmap.svm_ptr);
-        }
-      POCL_UPDATE_EVENT_COMPLETE_MSG (event, "Event SVM Unmap             ");
-      break;
-
-    case CL_COMMAND_SVM_MEMCPY:
-    case CL_COMMAND_MEMCPY_INTEL:
-      pocl_update_event_running (event);
-      assert (dev->ops->svm_copy);
-      dev->ops->svm_copy (dev,
-                          cmd->svm_memcpy.dst,
-                          cmd->svm_memcpy.src,
-                          cmd->svm_memcpy.size);
-      POCL_UPDATE_EVENT_COMPLETE_MSG (event, "Event SVM Memcpy            ");
-      break;
-
-    case CL_COMMAND_SVM_MEMFILL:
-    case CL_COMMAND_MEMFILL_INTEL:
-      pocl_update_event_running (event);
-      assert (dev->ops->svm_fill);
-      dev->ops->svm_fill (dev,
-                          cmd->svm_fill.svm_ptr,
-                          cmd->svm_fill.size,
-                          cmd->svm_fill.pattern,
-                          cmd->svm_fill.pattern_size);
-      POCL_UPDATE_EVENT_COMPLETE_MSG (event, "Event SVM MemFill           ");
-      break;
-
-    case CL_COMMAND_SVM_MIGRATE_MEM:
-    case CL_COMMAND_MIGRATEMEM_INTEL:
-      pocl_update_event_running (event);
-      if (dev->ops->svm_migrate)
-        dev->ops->svm_migrate (dev, cmd->svm_migrate.num_svm_pointers,
-                               cmd->svm_migrate.svm_pointers,
-                               cmd->svm_migrate.sizes);
-      POCL_UPDATE_EVENT_COMPLETE_MSG (event, "Event SVM Migrate_Mem       ");
-      break;
-
-    case CL_COMMAND_MEMADVISE_INTEL:
-      pocl_update_event_running (event);
-      if (dev->ops->svm_advise)
-        dev->ops->svm_advise (dev, cmd->mem_advise.ptr, cmd->mem_advise.size,
-                              cmd->mem_advise.advice);
-      POCL_UPDATE_EVENT_COMPLETE_MSG (event, "Event SVM Mem_Advise        ");
-      break;
-
-    case CL_COMMAND_COMMAND_BUFFER_KHR:
-      pocl_update_event_running (event);
-      POCL_UPDATE_EVENT_COMPLETE (event);
-      break;
-
-    default:
-      POCL_ABORT_UNIMPLEMENTED("");
-      break;
-    }
-}
-
-/* call with brc_event UNLOCKED. */
-void
-pocl_broadcast (cl_event brc_event)
-{
-  event_node *target;
-  event_node *tmp;
-
-  while ((target = brc_event->notify_list))
-    {
-      POname (clRetainEvent) (target->event);
-      pocl_lock_events_inorder (brc_event, target->event);
-      /* remove event from wait list */
-      LL_FOREACH (target->event->wait_list, tmp)
-        {
-          if (tmp->event == brc_event)
-            {
-              LL_DELETE (target->event->wait_list, tmp);
-              pocl_mem_manager_free_event_node (tmp);
-              break;
-            }
-        }
-
-        if ((target->event->status == CL_SUBMITTED)
-            || (target->event->status == CL_QUEUED))
-          {
-            target->event->command->device->ops->notify (
-                target->event->command->device, target->event, brc_event);
-          }
-
-        if (pocl_is_tracing_enabled() && target->event->meta_data)
-          {
-            pocl_event_md *md = target->event->meta_data;
-            for (size_t i = 0; i < md->num_deps; ++i)
-              if (md->dep_ids[i] == brc_event->id)
-                {
-                  md->dep_ts[i] = brc_event->time_end;
-                  break;
-                }
-          }
-        LL_DELETE (brc_event->notify_list, target);
-        pocl_unlock_events_inorder (brc_event, target->event);
-        POname (clReleaseEvent) (target->event);
-        pocl_mem_manager_free_event_node (target);
-    }
-}
-
-/**
- * Populates the device specific sampler data structure used by kernel
- * from given kernel sampler argument
- */
-void
-pocl_fill_dev_sampler_t (dev_sampler_t *ds, struct pocl_argument *parg)
-{
-  cl_sampler sampler = *(cl_sampler *)parg->value;
-
-  *ds = (sampler->normalized_coords == CL_TRUE) ? CLK_NORMALIZED_COORDS_TRUE
-                                                : CLK_NORMALIZED_COORDS_FALSE;
-
-  switch (sampler->addressing_mode)
-    {
-    case CL_ADDRESS_NONE:
-      *ds |= CLK_ADDRESS_NONE; break;
-    case CL_ADDRESS_CLAMP_TO_EDGE:
-      *ds |= CLK_ADDRESS_CLAMP_TO_EDGE; break;
-    case CL_ADDRESS_CLAMP:
-      *ds |= CLK_ADDRESS_CLAMP; break;
-    case CL_ADDRESS_REPEAT:
-      *ds |= CLK_ADDRESS_REPEAT; break;
-    case CL_ADDRESS_MIRRORED_REPEAT:
-      *ds |= CLK_ADDRESS_MIRRORED_REPEAT; break;
-  }
-
-  switch (sampler->filter_mode)
-    {
-    case CL_FILTER_NEAREST:
-      *ds |= CLK_FILTER_NEAREST; break;
-    case CL_FILTER_LINEAR :
-      *ds |= CLK_FILTER_LINEAR; break;
-  }
-}
-
-/* Returns the width of the widest dimension in the grid of the given
-   run command. */
-size_t
-pocl_cmd_max_grid_dim_width (_cl_command_run *cmd)
-{
-  return max (max (cmd->pc.local_size[0] * cmd->pc.num_groups[0],
-                   cmd->pc.local_size[1] * cmd->pc.num_groups[1]),
-              cmd->pc.local_size[2] * cmd->pc.local_size[2]);
-}
-
-
-/* CPU driver stuff */
-
-#ifdef HAVE_DLFCN_H
-
-typedef struct pocl_dlhandle_cache_item pocl_dlhandle_cache_item;
-struct pocl_dlhandle_cache_item
-{
-  pocl_kernel_hash_t hash;
-
-  /* The specialization properties. */
-  /* The local dimensions. */
-  size_t local_wgs[3];
-  /* If global offset must be zero for this WG function version. */
-  int goffs_zero;
-  int specialize;
-  /* Maximum grid dimension this WG function works with. */
-  size_t max_grid_dim_width;
-
-  void *wg;
-  void *dlhandle;
-  pocl_dlhandle_cache_item *next;
-  pocl_dlhandle_cache_item *prev;
-  unsigned ref_count;
-};
-
-static pocl_dlhandle_cache_item *pocl_dlhandle_cache = NULL;
-static pocl_lock_t pocl_llvm_codegen_lock;
-static pocl_lock_t pocl_dlhandle_lock;
-static int pocl_dlhandle_cache_initialized = 0;
-
-/* only to be called in basic/pthread/<other cpu driver> init */
-void
-pocl_init_dlhandle_cache ()
-{
-  if (!pocl_dlhandle_cache_initialized)
-    {
-      POCL_INIT_LOCK (pocl_llvm_codegen_lock);
-      POCL_INIT_LOCK (pocl_dlhandle_lock);
-      pocl_dlhandle_cache_initialized = 1;
-   }
-}
-
-static unsigned handle_count = 0;
-#define MAX_CACHE_ITEMS 128
-
-/* must be called with pocl_dlhandle_lock LOCKED */
-static pocl_dlhandle_cache_item *
-get_new_dlhandle_cache_item ()
-{
-  pocl_dlhandle_cache_item *ci = NULL;
-  const char *dl_error = NULL;
-
-  if (pocl_dlhandle_cache)
-    {
-      ci = pocl_dlhandle_cache->prev;
-      while (ci->ref_count > 0 && ci != pocl_dlhandle_cache)
-        ci = ci->prev;
-    }
-
-  if ((handle_count >= MAX_CACHE_ITEMS) && ci && (ci != pocl_dlhandle_cache))
-    {
-      DL_DELETE (pocl_dlhandle_cache, ci);
-#if defined(OCS_AVAILABLE) || !defined(BUILD_NEWLIB)
-      dlclose (ci->dlhandle);
-      dl_error = dlerror ();
-#endif
-      if (dl_error != NULL)
-        POCL_ABORT ("dlclose() failed with error: %s\n", dl_error);
-      memset (ci, 0, sizeof (pocl_dlhandle_cache_item));
-    }
-  else
-    {
-      ++handle_count;
-      ci = (pocl_dlhandle_cache_item *)calloc (
-          1, sizeof (pocl_dlhandle_cache_item));
-    }
-
-  return ci;
-}
-
-void
-pocl_release_dlhandle_cache (_cl_command_node *cmd)
-{
-  pocl_dlhandle_cache_item *ci = NULL, *found = NULL;
-
-  POCL_LOCK (pocl_dlhandle_lock);
-  DL_FOREACH (pocl_dlhandle_cache, ci)
-  {
-    if ((memcmp (ci->hash, cmd->command.run.hash, sizeof (pocl_kernel_hash_t))
-         == 0)
-        && (ci->local_wgs[0] == cmd->command.run.pc.local_size[0])
-        && (ci->local_wgs[1] == cmd->command.run.pc.local_size[1])
-        && (ci->local_wgs[2] == cmd->command.run.pc.local_size[2]))
-      {
-        found = ci;
-        break;
-      }
-  }
-
-  assert (found != NULL);
-  assert (found->ref_count > 0);
-  --found->ref_count;
-  POCL_UNLOCK (pocl_dlhandle_lock);
-}
-
-/**
- * Checks if a built binary is found in the disk for the given kernel command,
- * if not, builds the kernel, caches it, and returns the file name of the
- * end result.
- *
- * @param command The kernel run command.
- * @param specialized 1 if should check the per-command specialized one instead
- * of the generic one.
- * @returns The filename of the built binary in the disk.
- */
-char *
-pocl_check_kernel_disk_cache (_cl_command_node *command, int specialized)
-{
-  char *module_fn = NULL;
-  _cl_command_run *run_cmd = &command->command.run;
-  cl_kernel k = run_cmd->kernel;
-  cl_program p = k->program;
-  unsigned dev_i = command->program_device_i;
-
-  /* First try to find a static WG binary for the local size as they
-     are always more efficient than the dynamic ones.  Also, in case
-     of reqd_wg_size, there might not be a dynamic sized one at all.  */
-  module_fn = malloc (POCL_MAX_PATHNAME_LENGTH);
-  pocl_cache_final_binary_path (module_fn, p, dev_i, k, command, specialized);
-
-  if (pocl_exists (module_fn))
-    {
-      POCL_MSG_PRINT_INFO ("Using a cached WG function: %s\n", module_fn);
-      return module_fn;
-    }
-
-  /* static WG binary for the local size does not exist. If we have the LLVM IR
-   * (program.bc), try to compile a new parallel.bc and static binary */
-  if (p->binaries[dev_i])
-    {
-#ifdef ENABLE_LLVM
-      POCL_LOCK (pocl_llvm_codegen_lock);
-      int error = llvm_codegen (module_fn, dev_i, k, command->device, command,
-                                specialized);
-      POCL_UNLOCK (pocl_llvm_codegen_lock);
-      if (error)
-        POCL_ABORT ("Final linking of kernel %s failed.\n", k->name);
-      POCL_MSG_PRINT_INFO ("Built a %sWG function: %s\n",
-                           specialized ? "specialized " : "generic ",
-                           module_fn);
-      return module_fn;
-#else
-      /* TODO: This should be caught earlier. */
-      if (!p->pocl_binaries[dev_i])
-        POCL_ABORT ("pocl device without online compilation support"
-                    " cannot compile LLVM IRs to machine code!\n");
-#endif
-    }
-  else
-    {
-      module_fn = malloc (POCL_MAX_PATHNAME_LENGTH);
-      /* First try to find a specialized WG binary, if allowed by the
-         command. */
-      if (!run_cmd->force_generic_wg_func)
-        pocl_cache_final_binary_path (module_fn, p, dev_i, k, command, 1);
-
-      if (run_cmd->force_generic_wg_func || !pocl_exists (module_fn))
-        {
-          /* Then check for a dynamic (non-specialized) kernel. */
-          pocl_cache_final_binary_path (module_fn, p, dev_i, k, command, 0);
-          if (!pocl_exists (module_fn))
-            POCL_ABORT ("Generic WG function binary does not exist.\n");
-          POCL_MSG_PRINT_INFO ("Using a cached generic WG function: %s\n",
-                               module_fn);
-        }
-      else
-        POCL_MSG_PRINT_INFO ("Using a cached specialized WG function: %s\n",
-                             module_fn);
-    }
-  return module_fn;
-}
-
-
-/* Look for a dlhandle in the dlhandle cache for the given kernel command.
-   If found, push the handle up in the cache to improve cache hit speed,
-   and return it. Otherwise return NULL. The caller should hold
-   pocl_dlhandle_lock. */
-static pocl_dlhandle_cache_item *
-fetch_dlhandle_cache_item (_cl_command_run *run_cmd, int specialize)
-{
-  pocl_dlhandle_cache_item *ci = NULL, *tmp = NULL;
-  size_t max_grid_width = pocl_cmd_max_grid_dim_width (run_cmd);
-  DL_FOREACH_SAFE (pocl_dlhandle_cache, ci, tmp)
-  {
-    if ((memcmp (ci->hash, run_cmd->hash, sizeof (pocl_kernel_hash_t)) == 0)
-        && (ci->local_wgs[0] == run_cmd->pc.local_size[0])
-        && (ci->local_wgs[1] == run_cmd->pc.local_size[1])
-        && (ci->local_wgs[2] == run_cmd->pc.local_size[2])
-        && (max_grid_width <= ci->max_grid_dim_width)
-        && (ci->specialize == specialize)
-        && (ci->goffs_zero == (run_cmd->pc.global_offset[0] == 0
-                && run_cmd->pc.global_offset[1] == 0
-                && run_cmd->pc.global_offset[2] == 0)))
-      {
-        /* move to the front of the line */
-        DL_DELETE (pocl_dlhandle_cache, ci);
-        DL_PREPEND (pocl_dlhandle_cache, ci);
-        run_cmd->wg = ci->wg;
-        return ci;
-      }
-  }
-  return NULL;
-}
-
-/**
- * Checks if the kernel command has been built and has been loaded with
- * dlopen, and reuses its handle. If not, checks if a built binary is found
- * in the disk, if not, builds the kernel and puts it to respective
- * caches.
- *
- * if handle already exists: if the retain argument is given,
- * the refcount is increased, otherwise it's kept unchanged.
- * if handle doesn't exist: if the retain argument is given,
- * refcount is set to 1, otherwise it's set to 0.
- * This can be useful in case we're just pre-compiling kernels
- * (or compiling them for binaries), and not actually need them immediately.
- *
- * TODO: This function is really specific to CPU (host) drivers since dlhandles
- * imply program loading to the same process as the host. Move to basic.c? */
-void
-pocl_check_kernel_dlhandle_cache (_cl_command_node *command,
-                                  int retain, int specialize)
-{
-  char workgroup_string[WORKGROUP_STRING_LENGTH];
-  pocl_dlhandle_cache_item *ci = NULL;
-  const char *dl_error = NULL;
-  _cl_command_run *run_cmd = &command->command.run;
-
-  /* Brute force mechanism to test relying on generic work-group functions
-     only. */
-  if (!pocl_get_bool_option("POCL_WORK_GROUP_SPECIALIZATION", 1))
-    specialize = 0;
-
-  POCL_LOCK (pocl_dlhandle_lock);
-  ci = fetch_dlhandle_cache_item (run_cmd, specialize);
-  if (ci != NULL)
-    {
-      if (retain) ++ci->ref_count;
-      POCL_UNLOCK (pocl_dlhandle_lock);
-      return;
-    }
-
-  /* Not found, build a new kernel and cache its dlhandle. */
-  ci = get_new_dlhandle_cache_item ();
-  memcpy (ci->hash, run_cmd->hash, sizeof (pocl_kernel_hash_t));
-  ci->local_wgs[0] = run_cmd->pc.local_size[0];
-  ci->local_wgs[1] = run_cmd->pc.local_size[1];
-  ci->local_wgs[2] = run_cmd->pc.local_size[2];
-  ci->ref_count = retain ? 1 : 0;
-  ci->specialize = specialize;
-  ci->goffs_zero = run_cmd->pc.global_offset[0] == 0
-                && run_cmd->pc.global_offset[1] == 0
-                && run_cmd->pc.global_offset[2] == 0;
-
-  size_t max_grid_width = pocl_cmd_max_grid_dim_width (run_cmd);
-  ci->max_grid_dim_width = max_grid_width;
-
-#if defined(BUILD_NEWLIB) && !defined(OCS_AVAILABLE)
-  {
-    ci->wg = run_cmd->kernel->meta->data[0];  
-  }  
-#elif defined(BUILD_NEWLIB) && defined(OCS_AVAILABLE)
-  {
-    char *module_fn = pocl_check_kernel_disk_cache (command, specialize); 
-    cl_program p = run_cmd->kernel->program;    
-    unsigned dev_i = command->device_i;
-    int err = pocl_read_file(module_fn, (char**)&p->pocl_binaries[dev_i], &p->pocl_binary_sizes[dev_i]);
-    if (err) {
-      POCL_MSG_PRINT_LLVM ("loading kernel binary has failed\n");
-      return;
-    }
-    POCL_MEM_FREE (module_fn);
-  }
-#elif defined(BUILD_VORTEX) && !defined(OCS_AVAILABLE)
-  {
-    // skip
-  }
-#elif defined(CROSS_COMPILATION) && defined(OCS_AVAILABLE)
-  {
-    char *module_fn = pocl_check_kernel_disk_cache (command, specialize); 
-    POCL_MEM_FREE (module_fn);
-  }
-#else
-
-<<<<<<< HEAD
-  char *module_fn = pocl_check_kernel_disk_cache (command, specialize); 
-=======
-  // reset possibly existing error from calls from an ICD loader
-  (void)dlerror();
->>>>>>> 86f812a8
-  ci->dlhandle = dlopen (module_fn, RTLD_NOW | RTLD_LOCAL);
-  dl_error = dlerror ();
-
-  if (ci->dlhandle == NULL || dl_error != NULL)
-    POCL_ABORT ("dlopen(\"%s\") failed with '%s'.\n"
-                "note: missing symbols in the kernel binary might be"
-                " reported as 'file not found' errors.\n",
-                module_fn, dl_error);
-
-  snprintf (workgroup_string, WORKGROUP_STRING_LENGTH,
-            "_pocl_kernel_%s_workgroup", run_cmd->kernel->name);
-
-  ci->wg = dlsym (ci->dlhandle, workgroup_string);
-  dl_error = dlerror ();
-
-  if (ci->wg == NULL || dl_error != NULL)
-    {
-      // Older OSX dyld APIs need the name without the underscore.
-      snprintf (workgroup_string, WORKGROUP_STRING_LENGTH,
-                "pocl_kernel_%s_workgroup", run_cmd->kernel->name);
-
-      ci->wg = dlsym (ci->dlhandle, workgroup_string);
-      dl_error = dlerror ();
-
-      if (ci->wg == NULL || dl_error != NULL)
-        POCL_ABORT ("dlsym(\"%s\", \"%s\") failed with '%s'.\n"
-                    "note: missing symbols in the kernel binary might be"
-                    " reported as 'file not found' errors.\n",
-                    module_fn, workgroup_string, dl_error);
-    }
-
-  POCL_MEM_FREE (module_fn);  
-#endif
-
-  run_cmd->wg = ci->wg;
-
-<<<<<<< HEAD
-  DL_PREPEND (pocl_dlhandle_cache, ci);
-  POCL_UNLOCK (pocl_dlhandle_lock);  
-}
-
-=======
-  POCL_UNLOCK (pocl_dlhandle_lock);
-  POCL_MEM_FREE (module_fn);
-}
-
-#endif
-
-
-#define MIN_MAX_MEM_ALLOC_SIZE (128*1024*1024)
-
->>>>>>> 86f812a8
-/* accounting object for the main memory */
-static pocl_global_mem_t system_memory = {POCL_LOCK_INITIALIZER, 0, 0, 0};
-
-void
-pocl_setup_device_for_system_memory (cl_device_id device)
-{
-  /* set up system memory limits, if required */
-  if (system_memory.total_alloc_limit == 0)
-  {
-      /* global_mem_size contains the entire memory size,
-       * and we need to leave some available for OS & other programs
-       * this sets it to 3/4 for systems with <=7gig mem,
-       * for >7 it sets to (total-2gigs)
-       */
-      cl_ulong alloc_limit = device->global_mem_size;
-      if (alloc_limit > ((cl_ulong)7 << 30))
-        system_memory.total_alloc_limit = alloc_limit - ((cl_ulong)2 << 30);
-      else
-        {
-          cl_ulong temp = (alloc_limit >> 2);
-          system_memory.total_alloc_limit = alloc_limit - temp;
-        }
-
-      system_memory.max_ever_allocated =
-          system_memory.currently_allocated = 0;
-
-      /* in some cases (e.g. ARM32 pocl on ARM64 system with >4G ram),
-       * global memory is correctly reported but larger than can be
-       * used; limit to pointer size */
-      if (system_memory.total_alloc_limit > UINTPTR_MAX)
-        system_memory.total_alloc_limit = UINTPTR_MAX;
-
-      /* apply rlimit settings */
-#ifdef HAVE_GETRLIMIT
-      struct rlimit limits;
-      int ret = getrlimit (RLIMIT_DATA, &limits);
-      if ((ret == 0) && (system_memory.total_alloc_limit > limits.rlim_cur))
-        system_memory.total_alloc_limit = limits.rlim_cur;
-#endif
-  }
-
-  device->global_mem_size = system_memory.total_alloc_limit;
-
-  int limit_memory_gb = pocl_get_int_option ("POCL_MEMORY_LIMIT", 0);
-  if (limit_memory_gb > 0)
-    {
-      cl_ulong limited_memory = (cl_ulong)limit_memory_gb << 30;
-      if (device->global_mem_size > limited_memory)
-        device->global_mem_size = limited_memory;
-      else
-        POCL_MSG_WARN ("requested POCL_MEMORY_LIMIT %i GBs is larger than"
-                       " physical memory size (%u) GBs, ignoring\n",
-                       limit_memory_gb,
-                       (unsigned)(device->global_mem_size >> 30));
-    }
-
-  if (device->global_mem_size < MIN_MAX_MEM_ALLOC_SIZE)
-    POCL_ABORT("Not enough memory to run on this device.\n");
-
-  /* Maximum allocation size: we don't have hardware limits, so we
-   * can potentially allocate the whole memory for a single buffer, unless
-   * of course there are limits set at the operating system level. Of course
-   * we still have to respect the OpenCL-commanded minimum */
-
-  cl_ulong alloc_limit = pocl_size_ceil2_64 (device->global_mem_size / 4);
-
-  if (alloc_limit < MIN_MAX_MEM_ALLOC_SIZE)
-    alloc_limit = MIN_MAX_MEM_ALLOC_SIZE;
-
-  // set up device properties..
-  device->global_memory = &system_memory;
-  device->max_mem_alloc_size = alloc_limit;
-
-  // TODO in theory now if alloc_limit was > rlim_cur and < rlim_max
-  // we should try and setrlimit to alloc_limit, or allocations might fail
-}
-
-void
-pocl_reinit_system_memory()
-{
-  system_memory.currently_allocated = 0;
-  system_memory.max_ever_allocated = 0;
-}
-
-/* set maximum allocation sizes for buffers and images */
-void
-pocl_set_buffer_image_limits(cl_device_id device)
-{
-  pocl_setup_device_for_system_memory(device);
-
-  assert (device->global_mem_size > 0);
-  assert (device->max_compute_units > 0);
-  assert (device->max_mem_alloc_size > 0);
-
-  /* these should be ideally setup by hwloc or proc/cpuinfo;
-   * if not, set them to some reasonable values
-   */
-  if (device->local_mem_size == 0)
-    {
-      cl_ulong s = pocl_size_ceil2_64 (device->global_mem_size / 1024);
-      s = min (s, 512UL * 1024);
-      device->local_mem_size = s;
-      device->max_constant_buffer_size = s;
-    }
-
-  /* OpenCL 3.0 mandates at least 64KB for CL_DEVICE_MAX_CONSTANT_BUFFER_SIZE
-   * and 32KB for CL_DEVICE_LOCAL_MEM_SIZE. pocl_topology tries to use size of
-   * largest non-shared cache (usually L2), but some CPUs don't have L3
-   * and the only non-shared cache is L1, which can be too small. */
-  if (device->version_as_int > 299)
-    {
-      if (device->local_mem_size < 32 * 1024)
-        device->local_mem_size = 32 * 1024;
-      if (device->max_constant_buffer_size < 64 * 1024)
-        device->max_constant_buffer_size = 64 * 1024;
-    }
-
-  /* set program scope variable device limits.
-   * only the max_size is an actual limit.
-   * for CPU devices there is no hardware limit.
-   * TODO what should we set them to ?
-   * setting this to >= 2^16 causes LLVM to crash in SDNode */
-  if (device->program_scope_variables_pass)
-    {
-      device->global_var_max_size = 64 * 1000;
-      device->global_var_pref_size = max(64 * 1000, device->max_constant_buffer_size);
-    }
-
-  /* We don't have hardware limitations on the buffer-backed image sizes,
-   * so we set the maximum size in terms of the maximum amount of pixels
-   * that fix in max_mem_alloc_size. A single pixel can take up to 4 32-bit channels,
-   * i.e. 16 bytes.
-   */
-  size_t max_pixels = device->max_mem_alloc_size/16;
-  if (max_pixels > device->image_max_buffer_size)
-    device->image_max_buffer_size = max_pixels;
-
-  /* Similarly, we can take the 2D image size limit to be the largest power of 2
-   * whose square fits in image_max_buffer_size; since the 2D image size limit
-   * starts at a power of 2, it's a simple matter of doubling.
-   * This is actually completely arbitrary, another equally valid option
-   * would be to have each maximum dimension match the image_max_buffer_size.
-   */
-  max_pixels = device->image2d_max_width;
-  // keep doubing until we go over
-  while (max_pixels <= device->image_max_buffer_size/max_pixels)
-    max_pixels *= 2;
-  // halve before assignment
-  max_pixels /= 2;
-  if (max_pixels > device->image2d_max_width)
-    device->image2d_max_width = device->image2d_max_height = max_pixels;
-
-  /* Same thing for 3D images, of course with cubes. Again, totally arbitrary. */
-  max_pixels = device->image3d_max_width;
-  // keep doubing until we go over
-  while (max_pixels*max_pixels <= device->image_max_buffer_size/max_pixels)
-    max_pixels *= 2;
-  // halve before assignment
-  max_pixels /= 2;
-  if (max_pixels > device->image3d_max_width)
-  device->image3d_max_width = device->image3d_max_height =
-    device->image3d_max_depth = max_pixels;
-
-}
-
-void*
-pocl_aligned_malloc_global_mem(cl_device_id device, size_t align, size_t size)
-{
-  pocl_global_mem_t *mem = device->global_memory;
-  void *retval = NULL;
-
-  POCL_LOCK (mem->pocl_lock);
-  if ((mem->total_alloc_limit - mem->currently_allocated) < size)
-    goto ERROR;
-
-  retval = pocl_aligned_malloc (align, size);
-  if (!retval)
-    goto ERROR;
-
-  mem->currently_allocated += size;
-  if (mem->max_ever_allocated < mem->currently_allocated)
-    mem->max_ever_allocated = mem->currently_allocated;
-  assert(mem->currently_allocated <= mem->total_alloc_limit);
-
-ERROR:
-  POCL_UNLOCK (mem->pocl_lock);
-
-  return retval;
-}
-
-void
-pocl_free_global_mem(cl_device_id device, void* ptr, size_t size)
-{
-  pocl_global_mem_t *mem = device->global_memory;
-
-  POCL_LOCK (mem->pocl_lock);
-  assert(mem->currently_allocated >= size);
-  mem->currently_allocated -= size;
-  POCL_UNLOCK (mem->pocl_lock);
-
-  pocl_aligned_free(ptr);
-}
-
-
-void
-pocl_print_system_memory_stats()
-{
-  POCL_MSG_PRINT_F (MEMORY, INFO, "",
-                    "____ Total available system memory  : %10" PRIu64 " KB\n"
-                    " ____ Currently used system memory   : %10" PRIu64 " KB\n"
-                    " ____ Max used system memory         : %10" PRIu64
-                    " KB\n",
-                    system_memory.total_alloc_limit >> 10,
-                    system_memory.currently_allocated >> 10,
-                    system_memory.max_ever_allocated >> 10);
-}
-
-/* default WG size in each dimension & total WG size.
- * this should be reasonable for CPU */
-#define DEFAULT_WG_SIZE 4096
-
-static const char *final_ld_flags[] =
-  {"-lm", "-nostartfiles", HOST_LD_FLAGS_ARRAY, NULL};
-
-static cl_device_partition_property basic_partition_properties[1] = { 0 };
 
 #ifdef ENABLE_CONFORMANCE
 static const cl_image_format supported_image_formats[] = {
@@ -1781,6 +180,1560 @@
 };
 #endif
 
+static cl_device_partition_property basic_partition_properties[1] = { 0 };
+
+//static const char *final_ld_flags[] =
+//  {"-nostartfiles", HOST_LD_FLAGS_ARRAY, NULL};
+
+static const char *final_ld_flags[] =
+  {"-lm", "-nostartfiles", HOST_LD_FLAGS_ARRAY, NULL};
+
+void
+pocl_init_cpu_device_infos (cl_device_id dev)
+{
+  size_t i;
+  dev->type = CL_DEVICE_TYPE_CPU;
+  dev->max_work_item_dimensions = 3;
+  dev->final_linkage_flags = final_ld_flags;
+
+  SETUP_DEVICE_CL_VERSION(HOST_DEVICE_CL_VERSION_MAJOR, HOST_DEVICE_CL_VERSION_MINOR)
+  /*
+    The hard restriction will be the context data which is
+    stored in stack that can be as small as 8K in Linux.
+    Thus, there should be enough work-items alive to fill up
+    the SIMD lanes times the vector units, but not more than
+    that to avoid stack overflow and cache trashing.
+  */
+  int max_wg
+      = pocl_get_int_option ("POCL_MAX_WORK_GROUP_SIZE", DEFAULT_WG_SIZE);
+  assert (max_wg > 0);
+  max_wg = min (max_wg, DEFAULT_WG_SIZE);
+  if (max_wg < 0)
+    max_wg = DEFAULT_WG_SIZE;
+
+  dev->max_work_item_sizes[0] = dev->max_work_item_sizes[1]
+      = dev->max_work_item_sizes[2] = dev->max_work_group_size = max_wg;
+
+  dev->preferred_wg_size_multiple = 8;
+#ifdef OCS_AVAILABLE
+  cpu_setup_vector_widths (dev);
+#else
+  dev->preferred_vector_width_char = POCL_DEVICES_PREFERRED_VECTOR_WIDTH_CHAR;
+  dev->preferred_vector_width_short = POCL_DEVICES_PREFERRED_VECTOR_WIDTH_SHORT;
+  dev->preferred_vector_width_int = POCL_DEVICES_PREFERRED_VECTOR_WIDTH_INT;
+  dev->preferred_vector_width_long = POCL_DEVICES_PREFERRED_VECTOR_WIDTH_LONG;
+  dev->preferred_vector_width_float = POCL_DEVICES_PREFERRED_VECTOR_WIDTH_FLOAT;
+  /* TODO: figure out what the difference between preferred and native widths are */
+  dev->native_vector_width_char = POCL_DEVICES_NATIVE_VECTOR_WIDTH_CHAR;
+  dev->native_vector_width_short = POCL_DEVICES_NATIVE_VECTOR_WIDTH_SHORT;
+  dev->native_vector_width_int = POCL_DEVICES_NATIVE_VECTOR_WIDTH_INT;
+  dev->native_vector_width_long = POCL_DEVICES_NATIVE_VECTOR_WIDTH_LONG;
+  dev->native_vector_width_float = POCL_DEVICES_NATIVE_VECTOR_WIDTH_FLOAT;
+
+#ifdef _CL_DISABLE_DOUBLE
+  dev->native_vector_width_double = 0;
+  dev->preferred_vector_width_double = 0;
+#else
+  dev->native_vector_width_double = POCL_DEVICES_NATIVE_VECTOR_WIDTH_DOUBLE;
+  dev->preferred_vector_width_double = POCL_DEVICES_PREFERRED_VECTOR_WIDTH_DOUBLE;
+#endif
+#ifdef _CL_DISABLE_HALF
+  dev->preferred_vector_width_half = 0;
+  dev->native_vector_width_half = 0;
+#else
+  dev->preferred_vector_width_half = POCL_DEVICES_PREFERRED_VECTOR_WIDTH_HALF;
+  dev->native_vector_width_half = POCL_DEVICES_NATIVE_VECTOR_WIDTH_HALF;
+#endif
+
+#endif
+
+  dev->grid_width_specialization_limit = USHRT_MAX;
+  dev->address_bits = HOST_DEVICE_ADDRESS_BITS;
+  dev->image_support = CL_TRUE;
+  /* Use the minimum values until we get a more sensible upper limit from
+     somewhere. */
+  dev->max_read_image_args = dev->max_write_image_args
+      = dev->max_read_write_image_args = 128;
+  dev->image2d_max_width = dev->image2d_max_height = 8192;
+  dev->image3d_max_width = dev->image3d_max_height = dev->image3d_max_depth = 2048;
+  dev->max_samplers = 16;
+
+  for (i = 0; i < NUM_OPENCL_IMAGE_TYPES; ++i)
+    {
+      dev->num_image_formats[i]
+          = sizeof (supported_image_formats) / sizeof (cl_image_format);
+      dev->image_formats[i] = supported_image_formats;
+    }
+
+  dev->image_max_buffer_size = 65536;
+  dev->image_max_array_size = 2048;
+  dev->max_constant_args = 8;
+  dev->max_mem_alloc_size = 0;
+  dev->max_parameter_size = 1024;
+  dev->min_data_type_align_size = MAX_EXTENDED_ALIGNMENT;
+  dev->mem_base_addr_align = MAX_EXTENDED_ALIGNMENT;
+  dev->half_fp_config = 0;
+  dev->single_fp_config = CL_FP_ROUND_TO_NEAREST | CL_FP_INF_NAN;
+#ifdef __x86_64__
+  dev->single_fp_config |= (CL_FP_DENORM | CL_FP_ROUND_TO_INF
+                            | CL_FP_ROUND_TO_ZERO
+                            | CL_FP_CORRECTLY_ROUNDED_DIVIDE_SQRT);
+#ifdef OCS_AVAILABLE
+  if (cpu_has_fma())
+    dev->single_fp_config |= CL_FP_FMA;
+#endif
+#endif
+
+#ifdef _CL_DISABLE_DOUBLE
+  dev->double_fp_config = 0;
+#else
+  /* TODO: all of these are the minimum mandated, but not all CPUs may actually
+   * support all of them. */
+  dev->double_fp_config = CL_FP_FMA | CL_FP_ROUND_TO_NEAREST
+                          | CL_FP_ROUND_TO_ZERO | CL_FP_ROUND_TO_INF
+                          | CL_FP_INF_NAN | CL_FP_DENORM;
+  /* this is a workaround for issue 28 in https://github.com/Oblomov/clinfo
+   * https://github.com/Oblomov/clinfo/issues/28 */
+  dev->double_fp_config |= CL_FP_CORRECTLY_ROUNDED_DIVIDE_SQRT;
+#endif
+
+  dev->global_mem_cache_type = CL_NONE;
+  dev->global_mem_cacheline_size = 0;
+  dev->global_mem_cache_size = 0;
+  dev->global_mem_size = 0;
+  dev->max_constant_buffer_size = 0;
+  dev->max_constant_args = 8;
+  dev->local_mem_type = CL_GLOBAL;
+  dev->local_mem_size = 0;
+  dev->error_correction_support = CL_FALSE;
+  dev->host_unified_memory = CL_TRUE;
+
+  dev->profiling_timer_resolution = pocl_timer_resolution;
+
+  dev->endian_little = !(WORDS_BIGENDIAN);
+  dev->available = CL_TRUE;
+  dev->compiler_available = CL_TRUE;
+  dev->spmd = CL_FALSE;
+  dev->arg_buffer_launcher = CL_FALSE;
+  dev->workgroup_pass = CL_TRUE;
+  dev->execution_capabilities = CL_EXEC_KERNEL | CL_EXEC_NATIVE_KERNEL;
+  dev->platform = 0;
+
+  dev->parent_device = NULL;
+  /* These two are only used for subdevices.
+   * Each subdevice has these two setup when created.
+   * The subdevice will then use these CUs:
+   *  [start, start+1, ..., start+count-1]
+   * this may not work with more complicated partitioning schemes,
+   * but is good enough for now. */
+  dev->core_start = 0;
+  dev->core_count = 0;
+  /* basic does not support partitioning */
+  dev->max_sub_devices = 1;
+  dev->num_partition_properties = 1;
+  dev->partition_properties = basic_partition_properties;
+  dev->num_partition_types = 0;
+  dev->partition_type = NULL;
+
+  dev->device_side_printf = 1;
+  dev->printf_buffer_size = 16 * 1024 * 1024;
+
+  dev->vendor = "pocl";
+  dev->profile = "FULL_PROFILE";
+  /* Note: The specification describes identifiers being delimited by
+     only a single space character. Some programs that check the device's
+     extension  string assume this rule. Future extension additions should
+     ensure that there is no more than a single space between
+     identifiers. */
+
+  dev->global_as_id = dev->local_as_id = dev->constant_as_id = 0;
+
+  //dev->should_allocate_svm = 0;
+  /* OpenCL 2.0 properties */
+  dev->svm_caps = CL_DEVICE_SVM_COARSE_GRAIN_BUFFER
+                  | CL_DEVICE_SVM_FINE_GRAIN_BUFFER
+                  | CL_DEVICE_SVM_ATOMICS;
+  /* TODO these are minimums, figure out whats a reasonable value */
+  dev->max_events = 1024;
+  dev->max_queues = 1;
+  dev->max_pipe_args = 16;
+  dev->max_pipe_active_res = 1;
+  dev->max_pipe_packet_size = 1024;
+  dev->dev_queue_pref_size = 16 * 1024;
+  dev->dev_queue_max_size = 256 * 1024;
+  dev->on_dev_queue_props = CL_QUEUE_OUT_OF_ORDER_EXEC_MODE_ENABLE
+                               | CL_QUEUE_PROFILING_ENABLE;
+  dev->on_host_queue_props = CL_QUEUE_PROFILING_ENABLE;
+  dev->extensions = HOST_DEVICE_EXTENSIONS;
+  dev->has_64bit_long = 1;
+  dev->autolocals_to_args = 1;
+  dev->device_alloca_locals = 0;
+
+#ifdef OCS_AVAILABLE
+
+  dev->llvm_target_triplet = OCL_KERNEL_TARGET;
+
+#ifdef HOST_CPU_FORCED
+  dev->llvm_cpu = OCL_KERNEL_TARGET_CPU;
+#else
+  dev->llvm_cpu = get_llvm_cpu_name();
+#endif
+  
+  dev->spirv_version = "SPIR-V_1.2";
+#else /* No compiler, no CPU info */
+  dev->llvm_cpu = NULL;
+  dev->llvm_target_triplet = "";
+#endif
+}
+#define WORKGROUP_STRING_LENGTH 1024
+
+uint64_t last_object_id = 0;
+
+unsigned long buffer_c;
+unsigned long svm_buffer_c;
+unsigned long usm_buffer_c;
+unsigned long queue_c;
+unsigned long context_c;
+unsigned long image_c;
+unsigned long kernel_c;
+unsigned long program_c;
+unsigned long sampler_c;
+unsigned long uevent_c;
+unsigned long event_c;
+
+/**
+ * Generate code from the final bitcode using the LLVM
+ * tools.
+ *
+ * Uses an existing (cached) one, if available.
+ */
+
+#ifdef ENABLE_LLVM
+static int
+llvm_codegen (char *output, unsigned device_i, cl_kernel kernel,
+              cl_device_id device, _cl_command_node *command, int specialize)
+{
+  POCL_MEASURE_START (llvm_codegen);
+  int error = 0;
+  void *llvm_module = NULL;
+
+  char tmp_module[POCL_MAX_PATHNAME_LENGTH];
+  char tmp_objfile[POCL_MAX_PATHNAME_LENGTH];
+
+  char *objfile = NULL;
+  uint64_t objfile_size = 0;
+
+  cl_program program = kernel->program;
+
+  const char *kernel_name = kernel->name;
+
+  /* $/parallel.bc */
+  char parallel_bc_path[POCL_MAX_PATHNAME_LENGTH];
+  pocl_cache_work_group_function_path (parallel_bc_path, program, device_i,
+                                       kernel, command, specialize);
+
+  /* $/kernel.so */
+  char final_binary_path[POCL_MAX_PATHNAME_LENGTH];
+  pocl_cache_final_binary_path (final_binary_path, program, device_i, kernel,
+                                command, specialize);
+
+  if (pocl_exists (final_binary_path))
+    goto FINISH;
+
+  assert (strlen (final_binary_path) < (POCL_MAX_PATHNAME_LENGTH - 3));
+
+  error = pocl_llvm_generate_workgroup_function_nowrite (
+      device_i, device, kernel, command, &llvm_module, specialize);
+  if (error)
+    {
+      POCL_MSG_PRINT_LLVM ("pocl_llvm_generate_workgroup_function() failed"
+                           " for kernel %s\n",
+                           kernel_name);
+      goto FINISH;
+    }
+  assert (llvm_module != NULL);
+
+#ifndef BUILD_VORTEX
+  if (pocl_get_bool_option ("POCL_LEAVE_KERNEL_COMPILER_TEMP_FILES", 0))
+    {
+      POCL_MSG_PRINT_LLVM ("Writing parallel.bc to %s.\n", parallel_bc_path);
+      error = pocl_cache_write_kernel_parallel_bc (
+          llvm_module, program, device_i, kernel, command, specialize);
+    }
+  else
+    {
+      char kernel_parallel_path[POCL_MAX_PATHNAME_LENGTH];
+      pocl_cache_kernel_cachedir_path (kernel_parallel_path, program,
+                                       command->program_device_i,
+                                       kernel, "", command, specialize);
+      error = pocl_mkdir_p (kernel_parallel_path);
+    }
+  if (error)
+    {
+      POCL_MSG_PRINT_GENERAL ("writing parallel.bc failed for kernel %s\n",
+                              kernel->name);
+      goto FINISH;
+    }
+#endif
+
+  /* May happen if another thread is building the same program & wins the llvm
+     lock. */
+  if (pocl_exists (final_binary_path))
+    goto FINISH;
+
+#ifndef BUILD_VORTEX
+  error = pocl_llvm_codegen (device, program, llvm_module, &objfile,
+                             &objfile_size);
+  if (error)
+    {
+      POCL_MSG_PRINT_LLVM ("pocl_llvm_codegen() failed for kernel %s\n",
+                           kernel_name);
+      goto FINISH;
+    }
+
+  if (pocl_exists (final_binary_path))
+    goto FINISH;
+
+  /* Write temporary kernel.so.o, required for the final linking step.
+     Use append-write because tmp_objfile is already temporary, thus
+     we don't need to create new temporary... */
+  error = pocl_cache_write_kernel_objfile (tmp_objfile, objfile, objfile_size);
+  if (error)
+    {
+      POCL_MSG_PRINT_LLVM ("writing %s failed for kernel %s\n",
+                           tmp_objfile, kernel_name);
+      goto FINISH;
+    }
+  else
+    {
+      POCL_MSG_PRINT_LLVM ("written %s size %zu\n",
+                          tmp_objfile, (size_t)objfile_size);
+    }
+#else
+  error = pocl_cache_write_kernel_objfile (tmp_objfile, "", 1);
+  if (error) {
+    POCL_MSG_PRINT_LLVM ("writing %s failed for kernel %s\n", tmp_objfile, kernel_name);
+    goto FINISH;
+  }
+#endif
+
+  /* temporary filename for kernel.so */
+#if defined(BUILD_NEWLIB)
+  error = pocl_llvm_build_newlib_program (kernel, device_i, device, tmp_objfile, final_binary_path); 
+  if (error) {
+    POCL_MSG_PRINT_LLVM ("Static linking kernel.o -> libkernel.a has failed\n");
+    goto FINISH;
+  }
+#elif defined(BUILD_VORTEX)
+  POCL_MSG_PRINT_LLVM ("Writing parallel.bc to %s.\n", parallel_bc_path);
+  error = pocl_cache_write_kernel_parallel_bc (llvm_module, program, device_i, kernel, command, specialize);
+  if (error) {
+    POCL_MSG_PRINT_GENERAL ("writing parallel.bc failed for kernel %s\n", kernel->name);
+    goto FINISH;
+  }
+  error = pocl_llvm_build_vortex_program (kernel, device_i, device, parallel_bc_path, tmp_objfile, final_binary_path); 
+  if (error) {
+    POCL_MSG_PRINT_LLVM ("Vortex compilation kernel.o -> kernel.hex has failed\n");
+    goto FINISH;
+  }
+#else
+  char tmp_module[POCL_FILENAME_LENGTH];
+  if (pocl_cache_tempname (tmp_module, ".so", NULL))
+    {
+      POCL_MSG_PRINT_LLVM ("Creating temporary kernel.so file"
+                           " for kernel %s FAILED\n",
+                           kernel_name);
+      goto FINISH;
+    }
+  else
+    POCL_MSG_PRINT_LLVM ("Temporary kernel.so file"
+                         " for kernel %s : %s\n",
+                         kernel_name, tmp_module);
+
+  POCL_MSG_PRINT_INFO ("Linking final module\n");
+
+  /* Link through Clang driver interface who knows the correct toolchains
+     for all of its targets.  */
+#ifdef GCC_TOOLCHAIN  
+  const char *cmd_line[64] =
+    {CLANG, "-v", "--gcc-toolchain=" GCC_TOOLCHAIN, "-o", tmp_module, tmp_objfile};
+    const char **pos = &cmd_line[6];
+#else
+  const char *cmd_line[64] =
+    {CLANG, "-v", "-o", tmp_module, tmp_objfile};
+    const char **pos = &cmd_line[5];
+#endif
+  const char **device_ld_arg = device->final_linkage_flags;  
+  while ((*pos++ = *device_ld_arg++)) {}
+
+  error = pocl_invoke_clang (device, cmd_line);  
+  if (error)
+    {
+      POCL_MSG_PRINT_LLVM ("Linking kernel.so.o -> kernel.so has failed\n");
+      goto FINISH;
+    }
+
+   /* rename temporary kernel.so */
+  error = pocl_rename (tmp_module, final_binary_path);
+  if (error)
+    {
+      POCL_MSG_PRINT_LLVM (
+          "Renaming temporary kernel.so to final ('%s') has failed.\n",
+          final_binary_path);
+      goto FINISH;
+    }
+#endif
+
+  /* if LEAVE_COMPILER_FILES, rename temporary kernel.so.o, else delete it */
+  if (pocl_get_bool_option ("POCL_LEAVE_KERNEL_COMPILER_TEMP_FILES", 0))
+    {
+      char objfile_path[POCL_MAX_PATHNAME_LENGTH];
+      strcpy (objfile_path, final_binary_path);
+      strcat (objfile_path, ".o");
+      error = pocl_rename (tmp_objfile, objfile_path);
+      if (error)
+        POCL_MSG_PRINT_LLVM (
+            "Renaming temporary kernel.so.o to final %s has failed.\n",
+            objfile_path);
+    }
+  else
+    {
+      error = pocl_remove (tmp_objfile);
+      if (error)
+        POCL_MSG_PRINT_LLVM ("Removing temporary kernel.so.o has failed.\n");
+    }
+
+FINISH:
+  pocl_destroy_llvm_module (llvm_module, kernel->context);
+  POCL_MEM_FREE (objfile);
+  POCL_MEASURE_FINISH (llvm_codegen);
+
+  if (error)
+    return error;
+  else
+    {
+      memcpy (output, final_binary_path, POCL_MAX_PATHNAME_LENGTH);
+      return 0;
+    }
+}
+#endif
+
+
+/**
+ * Populates the device specific image data structure used by kernel
+ * from given kernel image argument
+ */
+void
+pocl_fill_dev_image_t (dev_image_t *di, struct pocl_argument *parg,
+                       cl_device_id device)
+{
+  cl_mem mem = *(cl_mem *)parg->value;
+  di->_width = mem->image_width;
+  di->_height = mem->image_height;
+  di->_depth = mem->image_depth;
+  di->_row_pitch = mem->image_row_pitch;
+  di->_slice_pitch = mem->image_slice_pitch;
+  di->_order = mem->image_channel_order;
+  di->_image_array_size = mem->image_array_size;
+  di->_data_type = mem->image_channel_data_type;
+  pocl_get_image_information (mem->image_channel_order,
+                              mem->image_channel_data_type,
+                              &(di->_num_channels), &(di->_elem_size));
+
+  IMAGE1D_TO_BUFFER (mem);
+  di->_data = (mem->device_ptrs[device->global_mem_id].mem_ptr);
+}
+
+/**
+ * executes given command. Call with node->sync.event.event UNLOCKED.
+ */
+void
+pocl_exec_command (_cl_command_node *node)
+{
+  unsigned i;
+  /* because of POCL_UPDATE_EVENT_ */
+  cl_event event = node->sync.event.event;
+  cl_device_id dev = node->device;
+  _cl_command_t *cmd = &node->command;
+  cl_mem mem = NULL;
+  if (event->num_buffers > 0)
+    mem = event->mem_objs[0];
+
+  switch (node->type)
+    {
+    case CL_COMMAND_READ_BUFFER:
+      pocl_update_event_running (event);
+      assert (dev->ops->read);
+      dev->ops->read
+        (dev->data,
+         cmd->read.dst_host_ptr,
+         cmd->read.src_mem_id,
+         event->mem_objs[0],
+         cmd->read.offset,
+         cmd->read.size);
+      POCL_UPDATE_EVENT_COMPLETE_MSG (event, "Event Read Buffer           ");
+      break;
+
+    case CL_COMMAND_WRITE_BUFFER:
+      pocl_update_event_running (event);
+      assert (dev->ops->write);
+      dev->ops->write
+        (dev->data,
+         cmd->write.src_host_ptr,
+         cmd->write.dst_mem_id,
+         event->mem_objs[0],
+         cmd->write.offset,
+         cmd->write.size);
+      POCL_UPDATE_EVENT_COMPLETE_MSG (event, "Event Write Buffer          ");
+      break;
+
+    case CL_COMMAND_COPY_BUFFER:
+      pocl_update_event_running (event);
+      assert (dev->ops->copy);
+      if (dev->ops->copy_with_size && cmd->copy.src_content_size != NULL)
+          dev->ops->copy_with_size
+            (dev->data,
+             cmd->copy.dst_mem_id,
+             cmd->copy.dst,
+             cmd->copy.src_mem_id,
+             cmd->copy.src,
+             cmd->copy.src_content_size_mem_id,
+             cmd->copy.src_content_size,
+             cmd->copy.dst_offset,
+             cmd->copy.src_offset,
+             cmd->copy.size);
+      else
+          dev->ops->copy
+            (dev->data,
+             cmd->copy.dst_mem_id,
+             cmd->copy.dst,
+             cmd->copy.src_mem_id,
+             cmd->copy.src,
+             cmd->copy.dst_offset,
+             cmd->copy.src_offset,
+             cmd->copy.size);
+      POCL_UPDATE_EVENT_COMPLETE_MSG (event, "Event Copy Buffer           ");
+      break;
+
+    case CL_COMMAND_FILL_BUFFER:
+      pocl_update_event_running (event);
+      assert (dev->ops->memfill);
+      dev->ops->memfill
+        (dev->data,
+         cmd->memfill.dst_mem_id,
+         event->mem_objs[0],
+         cmd->memfill.size,
+         cmd->memfill.offset,
+         cmd->memfill.pattern,
+         cmd->memfill.pattern_size);
+      POCL_UPDATE_EVENT_COMPLETE_MSG (event, "Event Fill Buffer           ");
+      break;
+
+    case CL_COMMAND_READ_BUFFER_RECT:
+      pocl_update_event_running (event);
+      assert (dev->ops->read_rect);
+      dev->ops->read_rect
+        (dev->data,
+         cmd->read_rect.dst_host_ptr,
+         cmd->read_rect.src_mem_id,
+         event->mem_objs[0],
+         cmd->read_rect.buffer_origin,
+         cmd->read_rect.host_origin,
+         cmd->read_rect.region,
+         cmd->read_rect.buffer_row_pitch,
+         cmd->read_rect.buffer_slice_pitch,
+         cmd->read_rect.host_row_pitch,
+         cmd->read_rect.host_slice_pitch);
+      POCL_UPDATE_EVENT_COMPLETE_MSG (event, "Event Read Buffer Rect      ");
+      break;
+
+    case CL_COMMAND_COPY_BUFFER_RECT:
+      pocl_update_event_running (event);
+      assert (dev->ops->copy_rect);
+      dev->ops->copy_rect (
+          dev->data, cmd->copy_rect.dst_mem_id, cmd->copy_rect.dst,
+          cmd->copy_rect.src_mem_id, cmd->copy_rect.src,
+          cmd->copy_rect.dst_origin, cmd->copy_rect.src_origin,
+          cmd->copy_rect.region, cmd->copy_rect.dst_row_pitch,
+          cmd->copy_rect.dst_slice_pitch, cmd->copy_rect.src_row_pitch,
+          cmd->copy_rect.src_slice_pitch);
+      POCL_UPDATE_EVENT_COMPLETE_MSG (event, "Event Copy Buffer Rect      ");
+      break;
+
+    case CL_COMMAND_WRITE_BUFFER_RECT:
+      pocl_update_event_running (event);
+      assert (dev->ops->write_rect);
+      dev->ops->write_rect
+        (dev->data,
+         cmd->write_rect.src_host_ptr,
+         cmd->write_rect.dst_mem_id,
+         event->mem_objs[0],
+         cmd->write_rect.buffer_origin,
+         cmd->write_rect.host_origin,
+         cmd->write_rect.region,
+         cmd->write_rect.buffer_row_pitch,
+         cmd->write_rect.buffer_slice_pitch,
+         cmd->write_rect.host_row_pitch,
+         cmd->write_rect.host_slice_pitch);
+      POCL_UPDATE_EVENT_COMPLETE_MSG (event, "Event Write Buffer Rect     ");
+      break;
+
+    case CL_COMMAND_MIGRATE_MEM_OBJECTS:
+      pocl_update_event_running (event);
+      switch (cmd->migrate.type)
+        {
+        case ENQUEUE_MIGRATE_TYPE_D2H:
+          {
+            if (mem->is_image)
+              {
+                size_t region[3] = { mem->image_width, mem->image_height,
+                                     mem->image_depth };
+                if (region[2] == 0)
+                  region[2] = 1;
+                if (region[1] == 0)
+                  region[1] = 1;
+                size_t origin[3] = { 0, 0, 0 };
+                assert (dev->ops->read_image_rect);
+                dev->ops->read_image_rect (dev->data, mem, cmd->migrate.mem_id,
+                                           mem->mem_host_ptr, NULL, origin,
+                                           region, 0, 0, 0);
+              }
+            else
+              {
+                assert (dev->ops->read);
+                dev->ops->read (dev->data, mem->mem_host_ptr,
+                                cmd->migrate.mem_id, mem, 0, mem->size);
+              }
+            break;
+          }
+        case ENQUEUE_MIGRATE_TYPE_H2D:
+          {
+            if (mem->is_image)
+              {
+                size_t region[3] = { mem->image_width, mem->image_height,
+                                     mem->image_depth };
+                if (region[2] == 0)
+                  region[2] = 1;
+                if (region[1] == 0)
+                  region[1] = 1;
+                size_t origin[3] = { 0, 0, 0 };
+                assert (dev->ops->write_image_rect);
+                dev->ops->write_image_rect (
+                    dev->data, mem, cmd->migrate.mem_id, mem->mem_host_ptr,
+                    NULL, origin, region, 0, 0, 0);
+              }
+            else
+              {
+                assert (dev->ops->write);
+                dev->ops->write (dev->data, mem->mem_host_ptr,
+                                 cmd->migrate.mem_id, mem, 0, mem->size);
+              }
+            break;
+          }
+        case ENQUEUE_MIGRATE_TYPE_D2D:
+          {
+            assert (dev->ops->can_migrate_d2d);
+            assert (dev->ops->migrate_d2d);
+            dev->ops->migrate_d2d (cmd->migrate.src_device, dev, mem,
+                                   cmd->migrate.src_id,
+                                   cmd->migrate.dst_id);
+            break;
+          }
+        case ENQUEUE_MIGRATE_TYPE_NOP:
+          {
+            break;
+          }
+        }
+
+      POCL_UPDATE_EVENT_COMPLETE_MSG (event, "Event Migrate Buffer(s)     ");
+      break;
+
+    case CL_COMMAND_MAP_BUFFER:
+      pocl_update_event_running (event);
+      assert (dev->ops->map_mem);
+        dev->ops->map_mem (dev->data,
+                           cmd->map.mem_id,
+                           event->mem_objs[0],
+                           cmd->map.mapping);
+      POCL_UPDATE_EVENT_COMPLETE_MSG (event, "Event Map Buffer            ");
+      break;
+
+    case CL_COMMAND_COPY_IMAGE_TO_BUFFER:
+      pocl_update_event_running (event);
+      assert (dev->ops->read_image_rect);
+      dev->ops->read_image_rect (
+          dev->data, cmd->read_image.src, cmd->read_image.src_mem_id, NULL,
+          cmd->read_image.dst_mem_id, cmd->read_image.origin,
+          cmd->read_image.region, cmd->read_image.dst_row_pitch,
+          cmd->read_image.dst_slice_pitch, cmd->read_image.dst_offset);
+      POCL_UPDATE_EVENT_COMPLETE_MSG (event, "Event CopyImageToBuffer       ");
+      break;
+
+    case CL_COMMAND_READ_IMAGE:
+      pocl_update_event_running (event);
+      assert (dev->ops->read_image_rect);
+      dev->ops->read_image_rect (
+          dev->data, cmd->read_image.src, cmd->read_image.src_mem_id,
+          cmd->read_image.dst_host_ptr, NULL, cmd->read_image.origin,
+          cmd->read_image.region, cmd->read_image.dst_row_pitch,
+          cmd->read_image.dst_slice_pitch, cmd->read_image.dst_offset);
+      POCL_UPDATE_EVENT_COMPLETE_MSG (event, "Event Read Image            ");
+      break;
+
+    case CL_COMMAND_COPY_BUFFER_TO_IMAGE:
+      pocl_update_event_running (event);
+      assert (dev->ops->write_image_rect);
+      dev->ops->write_image_rect (
+          dev->data, cmd->write_image.dst, cmd->write_image.dst_mem_id, NULL,
+          cmd->write_image.src_mem_id, cmd->write_image.origin,
+          cmd->write_image.region, cmd->write_image.src_row_pitch,
+          cmd->write_image.src_slice_pitch, cmd->write_image.src_offset);
+      POCL_UPDATE_EVENT_COMPLETE_MSG (event, "Event CopyBufferToImage       ");
+      break;
+
+    case CL_COMMAND_WRITE_IMAGE:
+      pocl_update_event_running (event);
+      assert (dev->ops->write_image_rect);
+      dev->ops->write_image_rect (
+          dev->data, cmd->write_image.dst, cmd->write_image.dst_mem_id,
+          cmd->write_image.src_host_ptr, NULL, cmd->write_image.origin,
+          cmd->write_image.region, cmd->write_image.src_row_pitch,
+          cmd->write_image.src_slice_pitch, cmd->write_image.src_offset);
+      POCL_UPDATE_EVENT_COMPLETE_MSG (event, "Event Write Image           ");
+      break;
+
+    case CL_COMMAND_COPY_IMAGE:
+      pocl_update_event_running (event);
+      assert (dev->ops->copy_image_rect);
+      dev->ops->copy_image_rect (
+          dev->data, cmd->copy_image.src, cmd->copy_image.dst,
+          cmd->copy_image.src_mem_id, cmd->copy_image.dst_mem_id,
+          cmd->copy_image.src_origin, cmd->copy_image.dst_origin,
+          cmd->copy_image.region);
+      POCL_UPDATE_EVENT_COMPLETE_MSG (event, "Event Copy Image            ");
+      break;
+
+    case CL_COMMAND_FILL_IMAGE:
+      pocl_update_event_running (event);
+      assert (dev->ops->fill_image);
+      dev->ops->fill_image (dev->data, event->mem_objs[0],
+                            cmd->fill_image.mem_id, cmd->fill_image.origin,
+                            cmd->fill_image.region, cmd->fill_image.orig_pixel,
+                            cmd->fill_image.fill_pixel,
+                            cmd->fill_image.pixel_size);
+      POCL_UPDATE_EVENT_COMPLETE_MSG (event, "Event Fill Image            ");
+      break;
+
+    case CL_COMMAND_MAP_IMAGE:
+      pocl_update_event_running (event);
+      assert (dev->ops->map_image != NULL);
+      dev->ops->map_image (dev->data,
+                           cmd->map.mem_id,
+                           event->mem_objs[0],
+                           cmd->map.mapping);
+      POCL_UPDATE_EVENT_COMPLETE_MSG (event, "Event Map Image             ");
+      break;
+
+    case CL_COMMAND_UNMAP_MEM_OBJECT:
+      pocl_update_event_running (event);
+      pocl_mem_identifier *mem_id = &mem->device_ptrs[dev->global_mem_id];
+      if (mem->is_image == CL_FALSE || IS_IMAGE1D_BUFFER (event->mem_objs[0]))
+        {
+          assert (dev->ops->unmap_mem != NULL);
+          dev->ops->unmap_mem (dev->data, cmd->unmap.mem_id, mem,
+                               cmd->unmap.mapping);
+        }
+      else
+        {
+          assert (dev->ops->unmap_image != NULL);
+          dev->ops->unmap_image (dev->data, cmd->unmap.mem_id, mem,
+                                 cmd->unmap.mapping);
+        }
+      POCL_UPDATE_EVENT_COMPLETE_MSG (event, "Unmap Mem obj         ");
+      break;
+
+    case CL_COMMAND_NDRANGE_KERNEL:
+      pocl_update_event_running (event);
+      assert (dev->ops->run);
+      dev->ops->run (dev->data, node);
+      POCL_UPDATE_EVENT_COMPLETE_MSG (event, "Event Enqueue NDRange       ");
+      break;
+
+    case CL_COMMAND_NATIVE_KERNEL:
+      pocl_update_event_running (event);
+      assert (dev->ops->run_native);
+      dev->ops->run_native (dev->data, node);
+      POCL_UPDATE_EVENT_COMPLETE_MSG (event, "Event Native Kernel         ");
+      break;
+
+    case CL_COMMAND_BARRIER:
+    case CL_COMMAND_MARKER:
+      pocl_update_event_running (event);
+      POCL_UPDATE_EVENT_COMPLETE(event);
+      break;
+
+    case CL_COMMAND_SVM_FREE:
+      pocl_update_event_running (event);
+      if (cmd->svm_free.pfn_free_func)
+        cmd->svm_free.pfn_free_func(
+           cmd->svm_free.queue,
+           cmd->svm_free.num_svm_pointers,
+           cmd->svm_free.svm_pointers,
+           cmd->svm_free.data);
+      else
+        for (i = 0; i < cmd->svm_free.num_svm_pointers; i++)
+          {
+            void *ptr = cmd->svm_free.svm_pointers[i];
+            POCL_LOCK_OBJ (event->context);
+            pocl_svm_ptr *tmp = NULL, *item = NULL;
+            DL_FOREACH_SAFE (event->context->svm_ptrs, item, tmp)
+            {
+              if (item->svm_ptr == ptr)
+                {
+                  DL_DELETE (event->context->svm_ptrs, item);
+                  break;
+                }
+            }
+            POCL_UNLOCK_OBJ (event->context);
+            assert (item);
+            POCL_MEM_FREE (item);
+            POname (clReleaseContext) (event->context);
+            dev->ops->svm_free (dev, ptr);
+          }
+      POCL_UPDATE_EVENT_COMPLETE_MSG (event, "Event SVM Free              ");
+      break;
+
+    case CL_COMMAND_SVM_MAP:
+      pocl_update_event_running (event);
+      if (DEVICE_MMAP_IS_NOP (dev))
+        ; // no-op
+      else
+        {
+          assert (dev->ops->svm_map);
+          dev->ops->svm_map (dev, cmd->svm_map.svm_ptr);
+        }
+      POCL_UPDATE_EVENT_COMPLETE_MSG (event, "Event SVM Map              ");
+      break;
+
+    case CL_COMMAND_SVM_UNMAP:
+      pocl_update_event_running (event);
+      if (DEVICE_MMAP_IS_NOP (dev))
+        ; // no-op
+      else
+        {
+          assert (dev->ops->svm_unmap);
+          dev->ops->svm_unmap (dev, cmd->svm_unmap.svm_ptr);
+        }
+      POCL_UPDATE_EVENT_COMPLETE_MSG (event, "Event SVM Unmap             ");
+      break;
+
+    case CL_COMMAND_SVM_MEMCPY:
+    case CL_COMMAND_MEMCPY_INTEL:
+      pocl_update_event_running (event);
+      assert (dev->ops->svm_copy);
+      dev->ops->svm_copy (dev,
+                          cmd->svm_memcpy.dst,
+                          cmd->svm_memcpy.src,
+                          cmd->svm_memcpy.size);
+      POCL_UPDATE_EVENT_COMPLETE_MSG (event, "Event SVM Memcpy            ");
+      break;
+
+    case CL_COMMAND_SVM_MEMFILL:
+    case CL_COMMAND_MEMFILL_INTEL:
+      pocl_update_event_running (event);
+      assert (dev->ops->svm_fill);
+      dev->ops->svm_fill (dev,
+                          cmd->svm_fill.svm_ptr,
+                          cmd->svm_fill.size,
+                          cmd->svm_fill.pattern,
+                          cmd->svm_fill.pattern_size);
+      POCL_UPDATE_EVENT_COMPLETE_MSG (event, "Event SVM MemFill           ");
+      break;
+
+    case CL_COMMAND_SVM_MIGRATE_MEM:
+    case CL_COMMAND_MIGRATEMEM_INTEL:
+      pocl_update_event_running (event);
+      if (dev->ops->svm_migrate)
+        dev->ops->svm_migrate (dev, cmd->svm_migrate.num_svm_pointers,
+                               cmd->svm_migrate.svm_pointers,
+                               cmd->svm_migrate.sizes);
+      POCL_UPDATE_EVENT_COMPLETE_MSG (event, "Event SVM Migrate_Mem       ");
+      break;
+
+    case CL_COMMAND_MEMADVISE_INTEL:
+      pocl_update_event_running (event);
+      if (dev->ops->svm_advise)
+        dev->ops->svm_advise (dev, cmd->mem_advise.ptr, cmd->mem_advise.size,
+                              cmd->mem_advise.advice);
+      POCL_UPDATE_EVENT_COMPLETE_MSG (event, "Event SVM Mem_Advise        ");
+      break;
+
+    case CL_COMMAND_COMMAND_BUFFER_KHR:
+      pocl_update_event_running (event);
+      POCL_UPDATE_EVENT_COMPLETE (event);
+      break;
+
+    default:
+      POCL_ABORT_UNIMPLEMENTED("");
+      break;
+    }
+}
+
+/* call with brc_event UNLOCKED. */
+void
+pocl_broadcast (cl_event brc_event)
+{
+  event_node *target;
+  event_node *tmp;
+
+  while ((target = brc_event->notify_list))
+    {
+      POname (clRetainEvent) (target->event);
+      pocl_lock_events_inorder (brc_event, target->event);
+      /* remove event from wait list */
+      LL_FOREACH (target->event->wait_list, tmp)
+        {
+          if (tmp->event == brc_event)
+            {
+              LL_DELETE (target->event->wait_list, tmp);
+              pocl_mem_manager_free_event_node (tmp);
+              break;
+            }
+        }
+
+        if ((target->event->status == CL_SUBMITTED)
+            || (target->event->status == CL_QUEUED))
+          {
+            target->event->command->device->ops->notify (
+                target->event->command->device, target->event, brc_event);
+          }
+
+        if (pocl_is_tracing_enabled() && target->event->meta_data)
+          {
+            pocl_event_md *md = target->event->meta_data;
+            for (size_t i = 0; i < md->num_deps; ++i)
+              if (md->dep_ids[i] == brc_event->id)
+                {
+                  md->dep_ts[i] = brc_event->time_end;
+                  break;
+                }
+          }
+        LL_DELETE (brc_event->notify_list, target);
+        pocl_unlock_events_inorder (brc_event, target->event);
+        POname (clReleaseEvent) (target->event);
+        pocl_mem_manager_free_event_node (target);
+    }
+}
+
+/**
+ * Populates the device specific sampler data structure used by kernel
+ * from given kernel sampler argument
+ */
+void
+pocl_fill_dev_sampler_t (dev_sampler_t *ds, struct pocl_argument *parg)
+{
+  cl_sampler sampler = *(cl_sampler *)parg->value;
+
+  *ds = (sampler->normalized_coords == CL_TRUE) ? CLK_NORMALIZED_COORDS_TRUE
+                                                : CLK_NORMALIZED_COORDS_FALSE;
+
+  switch (sampler->addressing_mode)
+    {
+    case CL_ADDRESS_NONE:
+      *ds |= CLK_ADDRESS_NONE; break;
+    case CL_ADDRESS_CLAMP_TO_EDGE:
+      *ds |= CLK_ADDRESS_CLAMP_TO_EDGE; break;
+    case CL_ADDRESS_CLAMP:
+      *ds |= CLK_ADDRESS_CLAMP; break;
+    case CL_ADDRESS_REPEAT:
+      *ds |= CLK_ADDRESS_REPEAT; break;
+    case CL_ADDRESS_MIRRORED_REPEAT:
+      *ds |= CLK_ADDRESS_MIRRORED_REPEAT; break;
+  }
+
+  switch (sampler->filter_mode)
+    {
+    case CL_FILTER_NEAREST:
+      *ds |= CLK_FILTER_NEAREST; break;
+    case CL_FILTER_LINEAR :
+      *ds |= CLK_FILTER_LINEAR; break;
+  }
+}
+
+/* Returns the width of the widest dimension in the grid of the given
+   run command. */
+size_t
+pocl_cmd_max_grid_dim_width (_cl_command_run *cmd)
+{
+  return max (max (cmd->pc.local_size[0] * cmd->pc.num_groups[0],
+                   cmd->pc.local_size[1] * cmd->pc.num_groups[1]),
+              cmd->pc.local_size[2] * cmd->pc.local_size[2]);
+}
+
+
+/* CPU driver stuff */
+
+#ifdef HAVE_DLFCN_H
+
+typedef struct pocl_dlhandle_cache_item pocl_dlhandle_cache_item;
+struct pocl_dlhandle_cache_item
+{
+  pocl_kernel_hash_t hash;
+
+  /* The specialization properties. */
+  /* The local dimensions. */
+  size_t local_wgs[3];
+  /* If global offset must be zero for this WG function version. */
+  int goffs_zero;
+  int specialize;
+  /* Maximum grid dimension this WG function works with. */
+  size_t max_grid_dim_width;
+
+  void *wg;
+  void *dlhandle;
+  pocl_dlhandle_cache_item *next;
+  pocl_dlhandle_cache_item *prev;
+  unsigned ref_count;
+};
+
+static pocl_dlhandle_cache_item *pocl_dlhandle_cache = NULL;
+static pocl_lock_t pocl_llvm_codegen_lock;
+static pocl_lock_t pocl_dlhandle_lock;
+static int pocl_dlhandle_cache_initialized = 0;
+
+/* only to be called in basic/pthread/<other cpu driver> init */
+void
+pocl_init_dlhandle_cache ()
+{
+  if (!pocl_dlhandle_cache_initialized)
+    {
+      POCL_INIT_LOCK (pocl_llvm_codegen_lock);
+      POCL_INIT_LOCK (pocl_dlhandle_lock);
+      pocl_dlhandle_cache_initialized = 1;
+   }
+}
+
+static unsigned handle_count = 0;
+#define MAX_CACHE_ITEMS 128
+
+/* must be called with pocl_dlhandle_lock LOCKED */
+static pocl_dlhandle_cache_item *
+get_new_dlhandle_cache_item ()
+{
+  pocl_dlhandle_cache_item *ci = NULL;
+  const char *dl_error = NULL;
+
+  if (pocl_dlhandle_cache)
+    {
+      ci = pocl_dlhandle_cache->prev;
+      while (ci->ref_count > 0 && ci != pocl_dlhandle_cache)
+        ci = ci->prev;
+    }
+
+  if ((handle_count >= MAX_CACHE_ITEMS) && ci && (ci != pocl_dlhandle_cache))
+    {
+      DL_DELETE (pocl_dlhandle_cache, ci);
+#if defined(OCS_AVAILABLE) || !defined(BUILD_NEWLIB)
+      dlclose (ci->dlhandle);
+      dl_error = dlerror ();
+#endif
+      if (dl_error != NULL)
+        POCL_ABORT ("dlclose() failed with error: %s\n", dl_error);
+      memset (ci, 0, sizeof (pocl_dlhandle_cache_item));
+    }
+  else
+    {
+      ++handle_count;
+      ci = (pocl_dlhandle_cache_item *)calloc (
+          1, sizeof (pocl_dlhandle_cache_item));
+    }
+
+  return ci;
+}
+
+void
+pocl_release_dlhandle_cache (_cl_command_node *cmd)
+{
+  pocl_dlhandle_cache_item *ci = NULL, *found = NULL;
+
+  POCL_LOCK (pocl_dlhandle_lock);
+  DL_FOREACH (pocl_dlhandle_cache, ci)
+  {
+    if ((memcmp (ci->hash, cmd->command.run.hash, sizeof (pocl_kernel_hash_t))
+         == 0)
+        && (ci->local_wgs[0] == cmd->command.run.pc.local_size[0])
+        && (ci->local_wgs[1] == cmd->command.run.pc.local_size[1])
+        && (ci->local_wgs[2] == cmd->command.run.pc.local_size[2]))
+      {
+        found = ci;
+        break;
+      }
+  }
+
+  assert (found != NULL);
+  assert (found->ref_count > 0);
+  --found->ref_count;
+  POCL_UNLOCK (pocl_dlhandle_lock);
+}
+
+/**
+ * Checks if a built binary is found in the disk for the given kernel command,
+ * if not, builds the kernel, caches it, and returns the file name of the
+ * end result.
+ *
+ * @param command The kernel run command.
+ * @param specialized 1 if should check the per-command specialized one instead
+ * of the generic one.
+ * @returns The filename of the built binary in the disk.
+ */
+char *
+pocl_check_kernel_disk_cache (_cl_command_node *command, int specialized)
+{
+  char *module_fn = NULL;
+  _cl_command_run *run_cmd = &command->command.run;
+  cl_kernel k = run_cmd->kernel;
+  cl_program p = k->program;
+  unsigned dev_i = command->program_device_i;
+
+  /* First try to find a static WG binary for the local size as they
+     are always more efficient than the dynamic ones.  Also, in case
+     of reqd_wg_size, there might not be a dynamic sized one at all.  */
+  module_fn = malloc (POCL_MAX_PATHNAME_LENGTH);
+  pocl_cache_final_binary_path (module_fn, p, dev_i, k, command, specialized);
+
+  if (pocl_exists (module_fn))
+    {
+      POCL_MSG_PRINT_INFO ("Using a cached WG function: %s\n", module_fn);
+      return module_fn;
+    }
+
+  /* static WG binary for the local size does not exist. If we have the LLVM IR
+   * (program.bc), try to compile a new parallel.bc and static binary */
+  if (p->binaries[dev_i])
+    {
+#ifdef ENABLE_LLVM
+      POCL_LOCK (pocl_llvm_codegen_lock);
+      int error = llvm_codegen (module_fn, dev_i, k, command->device, command,
+                                specialized);
+      POCL_UNLOCK (pocl_llvm_codegen_lock);
+      if (error)
+        POCL_ABORT ("Final linking of kernel %s failed.\n", k->name);
+      POCL_MSG_PRINT_INFO ("Built a %sWG function: %s\n",
+                           specialized ? "specialized " : "generic ",
+                           module_fn);
+      return module_fn;
+#else
+      /* TODO: This should be caught earlier. */
+      if (!p->pocl_binaries[dev_i])
+        POCL_ABORT ("pocl device without online compilation support"
+                    " cannot compile LLVM IRs to machine code!\n");
+#endif
+    }
+  else
+    {
+      module_fn = malloc (POCL_MAX_PATHNAME_LENGTH);
+      /* First try to find a specialized WG binary, if allowed by the
+         command. */
+      if (!run_cmd->force_generic_wg_func)
+        pocl_cache_final_binary_path (module_fn, p, dev_i, k, command, 1);
+
+      if (run_cmd->force_generic_wg_func || !pocl_exists (module_fn))
+        {
+          /* Then check for a dynamic (non-specialized) kernel. */
+          pocl_cache_final_binary_path (module_fn, p, dev_i, k, command, 0);
+          if (!pocl_exists (module_fn))
+            POCL_ABORT ("Generic WG function binary does not exist.\n");
+          POCL_MSG_PRINT_INFO ("Using a cached generic WG function: %s\n",
+                               module_fn);
+        }
+      else
+        POCL_MSG_PRINT_INFO ("Using a cached specialized WG function: %s\n",
+                             module_fn);
+    }
+  return module_fn;
+}
+
+
+/* Look for a dlhandle in the dlhandle cache for the given kernel command.
+   If found, push the handle up in the cache to improve cache hit speed,
+   and return it. Otherwise return NULL. The caller should hold
+   pocl_dlhandle_lock. */
+static pocl_dlhandle_cache_item *
+fetch_dlhandle_cache_item (_cl_command_run *run_cmd, int specialize)
+{
+  pocl_dlhandle_cache_item *ci = NULL, *tmp = NULL;
+  size_t max_grid_width = pocl_cmd_max_grid_dim_width (run_cmd);
+  DL_FOREACH_SAFE (pocl_dlhandle_cache, ci, tmp)
+  {
+    if ((memcmp (ci->hash, run_cmd->hash, sizeof (pocl_kernel_hash_t)) == 0)
+        && (ci->local_wgs[0] == run_cmd->pc.local_size[0])
+        && (ci->local_wgs[1] == run_cmd->pc.local_size[1])
+        && (ci->local_wgs[2] == run_cmd->pc.local_size[2])
+        && (max_grid_width <= ci->max_grid_dim_width)
+        && (ci->specialize == specialize)
+        && (ci->goffs_zero == (run_cmd->pc.global_offset[0] == 0
+                && run_cmd->pc.global_offset[1] == 0
+                && run_cmd->pc.global_offset[2] == 0)))
+      {
+        /* move to the front of the line */
+        DL_DELETE (pocl_dlhandle_cache, ci);
+        DL_PREPEND (pocl_dlhandle_cache, ci);
+        run_cmd->wg = ci->wg;
+        return ci;
+      }
+  }
+  return NULL;
+}
+
+/**
+ * Checks if the kernel command has been built and has been loaded with
+ * dlopen, and reuses its handle. If not, checks if a built binary is found
+ * in the disk, if not, builds the kernel and puts it to respective
+ * caches.
+ *
+ * if handle already exists: if the retain argument is given,
+ * the refcount is increased, otherwise it's kept unchanged.
+ * if handle doesn't exist: if the retain argument is given,
+ * refcount is set to 1, otherwise it's set to 0.
+ * This can be useful in case we're just pre-compiling kernels
+ * (or compiling them for binaries), and not actually need them immediately.
+ *
+ * TODO: This function is really specific to CPU (host) drivers since dlhandles
+ * imply program loading to the same process as the host. Move to basic.c? */
+void
+pocl_check_kernel_dlhandle_cache (_cl_command_node *command,
+                                  int retain, int specialize)
+{
+  char workgroup_string[WORKGROUP_STRING_LENGTH];
+  pocl_dlhandle_cache_item *ci = NULL;
+  const char *dl_error = NULL;
+  _cl_command_run *run_cmd = &command->command.run;
+
+  /* Brute force mechanism to test relying on generic work-group functions
+     only. */
+  if (!pocl_get_bool_option("POCL_WORK_GROUP_SPECIALIZATION", 1))
+    specialize = 0;
+
+  POCL_LOCK (pocl_dlhandle_lock);
+  ci = fetch_dlhandle_cache_item (run_cmd, specialize);
+  if (ci != NULL)
+    {
+      if (retain) ++ci->ref_count;
+      POCL_UNLOCK (pocl_dlhandle_lock);
+      return;
+    }
+
+  /* Not found, build a new kernel and cache its dlhandle. */
+  ci = get_new_dlhandle_cache_item ();
+  memcpy (ci->hash, run_cmd->hash, sizeof (pocl_kernel_hash_t));
+  ci->local_wgs[0] = run_cmd->pc.local_size[0];
+  ci->local_wgs[1] = run_cmd->pc.local_size[1];
+  ci->local_wgs[2] = run_cmd->pc.local_size[2];
+  ci->ref_count = retain ? 1 : 0;
+  ci->specialize = specialize;
+  ci->goffs_zero = run_cmd->pc.global_offset[0] == 0
+                && run_cmd->pc.global_offset[1] == 0
+                && run_cmd->pc.global_offset[2] == 0;
+
+  size_t max_grid_width = pocl_cmd_max_grid_dim_width (run_cmd);
+  ci->max_grid_dim_width = max_grid_width;
+
+#if defined(BUILD_NEWLIB) && !defined(OCS_AVAILABLE)
+  {
+    ci->wg = run_cmd->kernel->meta->data[0];  
+  }  
+#elif defined(BUILD_NEWLIB) && defined(OCS_AVAILABLE)
+  {
+    char *module_fn = pocl_check_kernel_disk_cache (command, specialize); 
+    cl_program p = run_cmd->kernel->program;    
+    unsigned dev_i = command->device_i;
+    int err = pocl_read_file(module_fn, (char**)&p->pocl_binaries[dev_i], &p->pocl_binary_sizes[dev_i]);
+    if (err) {
+      POCL_MSG_PRINT_LLVM ("loading kernel binary has failed\n");
+      return;
+    }
+    POCL_MEM_FREE (module_fn);
+  }
+#elif defined(BUILD_VORTEX) && !defined(OCS_AVAILABLE)
+  {
+    // skip
+  }
+#elif defined(CROSS_COMPILATION) && defined(OCS_AVAILABLE)
+  {
+    char *module_fn = pocl_check_kernel_disk_cache (command, specialize); 
+    POCL_MEM_FREE (module_fn);
+  }
+#else
+
+  char *module_fn = pocl_check_kernel_disk_cache (command, specialize); 
+  // reset possibly existing error from calls from an ICD loader
+  (void)dlerror();
+  ci->dlhandle = dlopen (module_fn, RTLD_NOW | RTLD_LOCAL);
+  dl_error = dlerror ();
+
+  if (ci->dlhandle == NULL || dl_error != NULL)
+    POCL_ABORT ("dlopen(\"%s\") failed with '%s'.\n"
+                "note: missing symbols in the kernel binary might be"
+                " reported as 'file not found' errors.\n",
+                module_fn, dl_error);
+
+  snprintf (workgroup_string, WORKGROUP_STRING_LENGTH,
+            "_pocl_kernel_%s_workgroup", run_cmd->kernel->name);
+
+  ci->wg = dlsym (ci->dlhandle, workgroup_string);
+  dl_error = dlerror ();
+
+  if (ci->wg == NULL || dl_error != NULL)
+    {
+      // Older OSX dyld APIs need the name without the underscore.
+      snprintf (workgroup_string, WORKGROUP_STRING_LENGTH,
+                "pocl_kernel_%s_workgroup", run_cmd->kernel->name);
+
+      ci->wg = dlsym (ci->dlhandle, workgroup_string);
+      dl_error = dlerror ();
+
+      if (ci->wg == NULL || dl_error != NULL)
+        POCL_ABORT ("dlsym(\"%s\", \"%s\") failed with '%s'.\n"
+                    "note: missing symbols in the kernel binary might be"
+                    " reported as 'file not found' errors.\n",
+                    module_fn, workgroup_string, dl_error);
+    }
+
+  POCL_MEM_FREE (module_fn);  
+#endif
+
+  run_cmd->wg = ci->wg;
+
+  POCL_UNLOCK (pocl_dlhandle_lock);
+  //POCL_MEM_FREE (module_fn);
+}
+
+#endif
+
+
+#define MIN_MAX_MEM_ALLOC_SIZE (128*1024*1024)
+
+/* accounting object for the main memory */
+static pocl_global_mem_t system_memory = {POCL_LOCK_INITIALIZER, 0, 0, 0};
+
+void
+pocl_setup_device_for_system_memory (cl_device_id device)
+{
+  /* set up system memory limits, if required */
+  if (system_memory.total_alloc_limit == 0)
+  {
+      /* global_mem_size contains the entire memory size,
+       * and we need to leave some available for OS & other programs
+       * this sets it to 3/4 for systems with <=7gig mem,
+       * for >7 it sets to (total-2gigs)
+       */
+      cl_ulong alloc_limit = device->global_mem_size;
+      if (alloc_limit > ((cl_ulong)7 << 30))
+        system_memory.total_alloc_limit = alloc_limit - ((cl_ulong)2 << 30);
+      else
+        {
+          cl_ulong temp = (alloc_limit >> 2);
+          system_memory.total_alloc_limit = alloc_limit - temp;
+        }
+
+      system_memory.max_ever_allocated =
+          system_memory.currently_allocated = 0;
+
+      /* in some cases (e.g. ARM32 pocl on ARM64 system with >4G ram),
+       * global memory is correctly reported but larger than can be
+       * used; limit to pointer size */
+      if (system_memory.total_alloc_limit > UINTPTR_MAX)
+        system_memory.total_alloc_limit = UINTPTR_MAX;
+
+      /* apply rlimit settings */
+#ifdef HAVE_GETRLIMIT
+      struct rlimit limits;
+      int ret = getrlimit (RLIMIT_DATA, &limits);
+      if ((ret == 0) && (system_memory.total_alloc_limit > limits.rlim_cur))
+        system_memory.total_alloc_limit = limits.rlim_cur;
+#endif
+  }
+
+  device->global_mem_size = system_memory.total_alloc_limit;
+
+  int limit_memory_gb = pocl_get_int_option ("POCL_MEMORY_LIMIT", 0);
+  if (limit_memory_gb > 0)
+    {
+      cl_ulong limited_memory = (cl_ulong)limit_memory_gb << 30;
+      if (device->global_mem_size > limited_memory)
+        device->global_mem_size = limited_memory;
+      else
+        POCL_MSG_WARN ("requested POCL_MEMORY_LIMIT %i GBs is larger than"
+                       " physical memory size (%u) GBs, ignoring\n",
+                       limit_memory_gb,
+                       (unsigned)(device->global_mem_size >> 30));
+    }
+
+  if (device->global_mem_size < MIN_MAX_MEM_ALLOC_SIZE)
+    POCL_ABORT("Not enough memory to run on this device.\n");
+
+  /* Maximum allocation size: we don't have hardware limits, so we
+   * can potentially allocate the whole memory for a single buffer, unless
+   * of course there are limits set at the operating system level. Of course
+   * we still have to respect the OpenCL-commanded minimum */
+
+  cl_ulong alloc_limit = pocl_size_ceil2_64 (device->global_mem_size / 4);
+
+  if (alloc_limit < MIN_MAX_MEM_ALLOC_SIZE)
+    alloc_limit = MIN_MAX_MEM_ALLOC_SIZE;
+
+  // set up device properties..
+  device->global_memory = &system_memory;
+  device->max_mem_alloc_size = alloc_limit;
+
+  // TODO in theory now if alloc_limit was > rlim_cur and < rlim_max
+  // we should try and setrlimit to alloc_limit, or allocations might fail
+}
+
+void
+pocl_reinit_system_memory()
+{
+  system_memory.currently_allocated = 0;
+  system_memory.max_ever_allocated = 0;
+}
+
+/* set maximum allocation sizes for buffers and images */
+void
+pocl_set_buffer_image_limits(cl_device_id device)
+{
+  pocl_setup_device_for_system_memory(device);
+
+  assert (device->global_mem_size > 0);
+  assert (device->max_compute_units > 0);
+  assert (device->max_mem_alloc_size > 0);
+
+  /* these should be ideally setup by hwloc or proc/cpuinfo;
+   * if not, set them to some reasonable values
+   */
+  if (device->local_mem_size == 0)
+    {
+      cl_ulong s = pocl_size_ceil2_64 (device->global_mem_size / 1024);
+      s = min (s, 512UL * 1024);
+      device->local_mem_size = s;
+      device->max_constant_buffer_size = s;
+    }
+
+  /* OpenCL 3.0 mandates at least 64KB for CL_DEVICE_MAX_CONSTANT_BUFFER_SIZE
+   * and 32KB for CL_DEVICE_LOCAL_MEM_SIZE. pocl_topology tries to use size of
+   * largest non-shared cache (usually L2), but some CPUs don't have L3
+   * and the only non-shared cache is L1, which can be too small. */
+  if (device->version_as_int > 299)
+    {
+      if (device->local_mem_size < 32 * 1024)
+        device->local_mem_size = 32 * 1024;
+      if (device->max_constant_buffer_size < 64 * 1024)
+        device->max_constant_buffer_size = 64 * 1024;
+    }
+
+  /* set program scope variable device limits.
+   * only the max_size is an actual limit.
+   * for CPU devices there is no hardware limit.
+   * TODO what should we set them to ?
+   * setting this to >= 2^16 causes LLVM to crash in SDNode */
+  if (device->program_scope_variables_pass)
+    {
+      device->global_var_max_size = 64 * 1000;
+      device->global_var_pref_size = max(64 * 1000, device->max_constant_buffer_size);
+    }
+
+  /* We don't have hardware limitations on the buffer-backed image sizes,
+   * so we set the maximum size in terms of the maximum amount of pixels
+   * that fix in max_mem_alloc_size. A single pixel can take up to 4 32-bit channels,
+   * i.e. 16 bytes.
+   */
+  size_t max_pixels = device->max_mem_alloc_size/16;
+  if (max_pixels > device->image_max_buffer_size)
+    device->image_max_buffer_size = max_pixels;
+
+  /* Similarly, we can take the 2D image size limit to be the largest power of 2
+   * whose square fits in image_max_buffer_size; since the 2D image size limit
+   * starts at a power of 2, it's a simple matter of doubling.
+   * This is actually completely arbitrary, another equally valid option
+   * would be to have each maximum dimension match the image_max_buffer_size.
+   */
+  max_pixels = device->image2d_max_width;
+  // keep doubing until we go over
+  while (max_pixels <= device->image_max_buffer_size/max_pixels)
+    max_pixels *= 2;
+  // halve before assignment
+  max_pixels /= 2;
+  if (max_pixels > device->image2d_max_width)
+    device->image2d_max_width = device->image2d_max_height = max_pixels;
+
+  /* Same thing for 3D images, of course with cubes. Again, totally arbitrary. */
+  max_pixels = device->image3d_max_width;
+  // keep doubing until we go over
+  while (max_pixels*max_pixels <= device->image_max_buffer_size/max_pixels)
+    max_pixels *= 2;
+  // halve before assignment
+  max_pixels /= 2;
+  if (max_pixels > device->image3d_max_width)
+  device->image3d_max_width = device->image3d_max_height =
+    device->image3d_max_depth = max_pixels;
+
+}
+
+void*
+pocl_aligned_malloc_global_mem(cl_device_id device, size_t align, size_t size)
+{
+  pocl_global_mem_t *mem = device->global_memory;
+  void *retval = NULL;
+
+  POCL_LOCK (mem->pocl_lock);
+  if ((mem->total_alloc_limit - mem->currently_allocated) < size)
+    goto ERROR;
+
+  retval = pocl_aligned_malloc (align, size);
+  if (!retval)
+    goto ERROR;
+
+  mem->currently_allocated += size;
+  if (mem->max_ever_allocated < mem->currently_allocated)
+    mem->max_ever_allocated = mem->currently_allocated;
+  assert(mem->currently_allocated <= mem->total_alloc_limit);
+
+ERROR:
+  POCL_UNLOCK (mem->pocl_lock);
+
+  return retval;
+}
+
+void
+pocl_free_global_mem(cl_device_id device, void* ptr, size_t size)
+{
+  pocl_global_mem_t *mem = device->global_memory;
+
+  POCL_LOCK (mem->pocl_lock);
+  assert(mem->currently_allocated >= size);
+  mem->currently_allocated -= size;
+  POCL_UNLOCK (mem->pocl_lock);
+
+  pocl_aligned_free(ptr);
+}
+
+
+void
+pocl_print_system_memory_stats()
+{
+  POCL_MSG_PRINT_F (MEMORY, INFO, "",
+                    "____ Total available system memory  : %10" PRIu64 " KB\n"
+                    " ____ Currently used system memory   : %10" PRIu64 " KB\n"
+                    " ____ Max used system memory         : %10" PRIu64
+                    " KB\n",
+                    system_memory.total_alloc_limit >> 10,
+                    system_memory.currently_allocated >> 10,
+                    system_memory.max_ever_allocated >> 10);
+}
+
+/* default WG size in each dimension & total WG size.
+ * this should be reasonable for CPU */
+#define DEFAULT_WG_SIZE 4096
+
 void
 pocl_init_default_device_infos (cl_device_id dev)
 {
