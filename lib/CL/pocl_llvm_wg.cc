/* pocl_llvm_wg.cc: part of pocl LLVM API dealing with parallel.bc,
   optimization passes and codegen.

   Copyright (c) 2013 Kalle Raiskila
                 2013-2019 Pekka Jääskeläinen

   Permission is hereby granted, free of charge, to any person obtaining a copy
   of this software and associated documentation files (the "Software"), to deal
   in the Software without restriction, including without limitation the rights
   to use, copy, modify, merge, publish, distribute, sublicense, and/or sell
   copies of the Software, and to permit persons to whom the Software is
   furnished to do so, subject to the following conditions:

   The above copyright notice and this permission notice shall be included in
   all copies or substantial portions of the Software.

   THE SOFTWARE IS PROVIDED "AS IS", WITHOUT WARRANTY OF ANY KIND, EXPRESS OR
   IMPLIED, INCLUDING BUT NOT LIMITED TO THE WARRANTIES OF MERCHANTABILITY,
   FITNESS FOR A PARTICULAR PURPOSE AND NONINFRINGEMENT. IN NO EVENT SHALL THE
   AUTHORS OR COPYRIGHT HOLDERS BE LIABLE FOR ANY CLAIM, DAMAGES OR OTHER
   LIABILITY, WHETHER IN AN ACTION OF CONTRACT, TORT OR OTHERWISE, ARISING FROM,
   OUT OF OR IN CONNECTION WITH THE SOFTWARE OR THE USE OR OTHER DEALINGS IN
   THE SOFTWARE.
*/

#include "config.h"
#include "pocl.h"
#include "pocl_cache.h"
#include "pocl_llvm_api.h"
#include "pocl_file_util.h"

#include <string>
#include <map>
#include <vector>
#include <iostream>

#include "CompilerWarnings.h"
IGNORE_COMPILER_WARNING("-Wunused-parameter")

#include <llvm/Support/Casting.h>
#include <llvm/Support/TargetRegistry.h>
#include <llvm/Support/SourceMgr.h>
#include <llvm/Support/CommandLine.h>

#include <llvm/ADT/Triple.h>
#include <llvm/ADT/StringRef.h>

#include <llvm/IR/Module.h>
#include <llvm/IR/Function.h>

#include <llvm/Target/TargetOptions.h>
#include <llvm/Target/TargetMachine.h>

#include <llvm/Transforms/IPO/PassManagerBuilder.h>
#include <llvm/Transforms/Utils/Cloning.h>

#include <llvm/PassRegistry.h>
#include <llvm/PassInfo.h>

#include <llvm/Analysis/TargetLibraryInfo.h>
#include <llvm/Analysis/TargetTransformInfo.h>
#include <llvm/IR/LegacyPassManager.h>

#define PassManager legacy::PassManager

#include "linker.h"

// Enable to get the LLVM pass execution timing report dumped to console after
// each work-group IR function generation. Requires LLVM > 7.
// #define DUMP_LLVM_PASS_TIMINGS

#ifndef LLVM_OLDER_THAN_10_0
#include <llvm/IR/PassTimingInfo.h>
#define CODEGEN_FILE_TYPE_NS llvm
#else
#define CODEGEN_FILE_TYPE_NS TargetMachine
#endif

using namespace llvm;

/**
 * Prepare the kernel compiler passes.
 *
 * The passes are created only once per program run per device.
 * The returned pass manager should not be modified, only the Module
 * should be optimized using it.
 */

static std::map<cl_device_id, llvm::TargetMachine *> targetMachines;
static std::map<cl_device_id, PassManager *> kernelPasses;

// This is used to control the kernel we process in the kernel compilation.
extern cl::opt<std::string> KernelName;

/* FIXME: these options should come from the cl_device, and
 * cl_program's options. */
static llvm::TargetOptions GetTargetOptions() {
  llvm::TargetOptions Options;
#ifdef HOST_FLOAT_SOFT_ABI
  Options.FloatABIType = FloatABI::Soft;
#else
  Options.FloatABIType = FloatABI::Hard;
#endif
  return Options;
}

void clearTargetMachines() {
  for (auto i = targetMachines.begin(), e = targetMachines.end(); i != e; ++i) {
    delete (llvm::TargetMachine *)i->second;
  }
  targetMachines.clear();
}

void clearKernelPasses() {
  for (auto i = kernelPasses.begin(), e = kernelPasses.end();
       i != e; ++i) {
    PassManager *pm = (PassManager *)i->second;
    delete pm;
  }

  kernelPasses.clear();
}

// Returns the TargetMachine instance or zero if no triple is provided.
static TargetMachine *GetTargetMachine(cl_device_id device, Triple &triple) {

  if (targetMachines.find(device) != targetMachines.end())
    return targetMachines[device];

  std::string Error;
  // Triple TheTriple(device->llvm_target_triplet);

  std::string MCPU = device->llvm_cpu ? device->llvm_cpu : "";

  const Target *TheTarget = TargetRegistry::lookupTarget("", triple, Error);

  // In LLVM 3.4 and earlier, the target registry falls back to
  // the cpp backend in case a proper match was not found. In
  // that case simply do not use target info in the compilation
  // because it can be an off-tree target not registered at
  // this point (read: TCE).
  if (!TheTarget || TheTarget->getName() == std::string("cpp")) {
    return 0;
  }

#ifdef LLVM_OLDER_THAN_6_0
  TargetMachine *TM = TheTarget->createTargetMachine(
      triple.getTriple(), MCPU, StringRef(""), GetTargetOptions(), Reloc::PIC_,
      CodeModel::Default, CodeGenOpt::Aggressive);
#else
  TargetMachine *TM = TheTarget->createTargetMachine(
      triple.getTriple(), MCPU, StringRef("+m"), GetTargetOptions(), Reloc::PIC_,
      CodeModel::Small, CodeGenOpt::Aggressive);
#endif

  assert(TM != NULL && "llvm target has no targetMachine constructor");
  if (device->ops->init_target_machine)
    device->ops->init_target_machine(device->data, TM);
  targetMachines[device] = TM;

  return TM;
}
/* helpers copied from LLVM opt END */

static PassManager &
kernel_compiler_passes(cl_device_id device, llvm::Module *input,
                       const std::string &module_data_layout) {

  PassManager *Passes = nullptr;
  PassRegistry *Registry = nullptr;

  if (kernelPasses.find(device) != kernelPasses.end()) {
    return *kernelPasses[device];
  }

  bool SPMDDevice = device->spmd;

  Registry = PassRegistry::getPassRegistry();

  Passes = new PassManager();

  // Need to setup the target info for target specific passes. */
  Triple triple(device->llvm_target_triplet);
  TargetMachine *Machine = GetTargetMachine(device, triple);

  if (Machine)
    Passes->add(
        createTargetTransformInfoWrapperPass(Machine->getTargetIRAnalysis()));


  /* Disables automated generation of libcalls from code patterns.
     TCE doesn't have a runtime linker which could link the libs later on.
     Also the libcalls might be harmful for WG autovectorization where we
     want to try to vectorize the code it converts to e.g. a memset or
     a memcpy */
  TargetLibraryInfoImpl TLII(triple);
  TLII.disableAllFunctions();
  Passes->add(new TargetLibraryInfoWrapperPass(TLII));

  /* The kernel compiler passes to run, in order.

     Notes about the kernel compiler phase ordering:

     -mem2reg first because we get unoptimized output from Clang where all
     variables are allocas. Avoid context saving the allocas and make the
     more readable by calling -mem2reg at the beginning.

     -implicit-cond-barriers after -implicit-loop-barriers because the latter
     can inject barriers to loops inside conditional regions after which the
     peeling should be avoided by injecting the implicit conditional barriers.

     -loop-barriers, -barriertails, and -barriers should be ran after the
     implicit barrier injection passes so they "normalize" the implicit
     barriers also.

     -phistoallocas before -workitemloops as otherwise it cannot inject context
     restore code (PHIs need to be at the beginning of the BB and so one cannot
     context restore them with non-PHI code if the value is needed in another
     PHI). */

  std::vector<std::string> passes;
  passes.push_back("remove-optnone");
  passes.push_back("optimize-wi-func-calls");
  passes.push_back("handle-samplers");
  passes.push_back("workitem-handler-chooser");
  passes.push_back("mem2reg");
  passes.push_back("domtree");
  if (device->autolocals_to_args)
    passes.push_back("automatic-locals");

  if (SPMDDevice) {
    passes.push_back("flatten-inline-all");
    passes.push_back("always-inline");
  } else {
    passes.push_back("flatten-globals");
    passes.push_back("flatten-barrier-subs");
    passes.push_back("always-inline");
    passes.push_back("inline");
  }

  // It should be now safe to run -O3 over the single work-item kernel
  // as the barrier has the attributes preventing illegal motions and
  // duplication. Let's do it to clean up the code for later passes.
  // Especially the WI context structures get needlessly bloated in case there
  // is dead code lying around.
  passes.push_back("STANDARD_OPTS");

  if (!SPMDDevice) {
    passes.push_back("simplifycfg");
    passes.push_back("loop-simplify");
    passes.push_back("uniformity");
    passes.push_back("phistoallocas");
    passes.push_back("isolate-regions");
    passes.push_back("implicit-loop-barriers");
    passes.push_back("implicit-cond-barriers");
    passes.push_back("loop-barriers");
    passes.push_back("barriertails");
    passes.push_back("barriers");
    passes.push_back("isolate-regions");
    passes.push_back("wi-aa");
    passes.push_back("workitemrepl");
    //passes.push_back("print-module");
    passes.push_back("workitemloops");
    // Remove the (pseudo) barriers.   They have no use anymore due to the
    // work-item loop control taking care of them.
    passes.push_back("remove-barriers");
  }

  // Add the work group launcher functions and privatize the pseudo variable
  // (local id) accesses. We have to do this late because we rely on aggressive
  // inlining to expose the _{local,group}_id accesses which will be replaced
  // with context struct accesses. TODO: A cleaner and a more robust way would
  // be to add hidden context struct parameters to the builtins that need the
  // context data and fix the calls early.
  if (device->workgroup_pass) {
    passes.push_back("workgroup");
    passes.push_back("always-inline");
  }

  // Attempt to move all allocas to the entry block to avoid the need for
  // dynamic stack which is problematic for some architectures.
  passes.push_back("allocastoentry");

  // Later passes might get confused (and expose possible bugs in them) due to
  // UNREACHABLE blocks left by repl. So let's clean up the CFG before running
  // the standard LLVM optimizations.
  passes.push_back("simplifycfg");

#if 0
  passes.push_back("print-module");
  passes.push_back("dot-cfg");
#endif

  passes.push_back("STANDARD_OPTS");

  // Due to unfortunate phase-ordering problems with store sinking,
  // loop deletion does not always apply when executing -O3 only
  // once. Cherry pick the optimization to rerun here.
  passes.push_back("loop-deletion");

  passes.push_back("remove-barriers");

  // Now actually add the listed passes to the PassManager.
  for (unsigned i = 0; i < passes.size(); ++i) {
    // This is (more or less) -O3.
    if (passes[i] == "STANDARD_OPTS") {
      PassManagerBuilder Builder;
      Builder.OptLevel = 3;
      Builder.SizeLevel = 0;

      // These need to be setup in addition to invoking the passes
      // to get the vectorizers initialized properly. Assume SPMD
      // devices do not want to vectorize intra work-item at this
      // stage.
      if (currentWgMethod == "loopvec" && !SPMDDevice) {
        Builder.LoopVectorize = true;
        Builder.SLPVectorize = true;
      } else {
        Builder.LoopVectorize = false;
        Builder.SLPVectorize = false;
      }
      Builder.VerifyInput = true;
      Builder.VerifyOutput = true;
      Builder.populateModulePassManager(*Passes);
      continue;
    }

    const PassInfo *PIs = Registry->getPassInfo(StringRef(passes[i]));
    if (PIs) {
      // std::cout << "-"<<passes[i] << " ";
      Pass *thispass = PIs->createPass();
      Passes->add(thispass);
    } else {
      std::cerr << "Failed to create kernel compiler pass " << passes[i]
                << std::endl;
      POCL_ABORT("FAIL\n");
    }
  }

  kernelPasses[device] = Passes;
  return *Passes;
}

void pocl_destroy_llvm_module(void *modp) {

  PoclCompilerMutexGuard lockHolder(NULL);
  InitializeLLVM();

  llvm::Module *mod = (llvm::Module *)modp;
  if (mod) {
    delete mod;
    --numberOfIRs;
  }
}

// The global variables used to control the WG function generation's
// specialization parameteres. Defined in lib/llvmopencl/WorkitemHandler.cc.
namespace pocl {
extern size_t WGLocalSizeX;
extern size_t WGLocalSizeY;
extern size_t WGLocalSizeZ;
extern bool WGDynamicLocalSize;
extern size_t WGMaxGridDimWidth;
extern bool WGAssumeZeroGlobalOffset;
}

int pocl_update_program_llvm_irs_unlocked(cl_program program,
                                          unsigned device_i);

int pocl_llvm_generate_workgroup_function_nowrite(
    unsigned DeviceI, cl_device_id Device, cl_kernel Kernel,
    _cl_command_node *Command, void **Output, int Specialize) {

  _cl_command_run *RunCommand = &Command->command.run;
  cl_program Program = Kernel->program;

  currentPoclDevice = Device;

  PoclCompilerMutexGuard LockHolder(NULL);
  InitializeLLVM();

  if (Program->llvm_irs[DeviceI] == NULL)
    pocl_update_program_llvm_irs_unlocked(Program, DeviceI);

  llvm::Module *ProgramBC = (llvm::Module *)Program->llvm_irs[DeviceI];

  // Create an empty Module and copy only the kernel+callgraph from
  // program.bc.
  llvm::Module *ParallelBC =
      new llvm::Module(StringRef("parallel_bc"), GlobalContext());

  ParallelBC->setTargetTriple(ProgramBC->getTargetTriple());
  ParallelBC->setDataLayout(ProgramBC->getDataLayout());

  copyKernelFromBitcode(Kernel->name, ParallelBC, ProgramBC);

  // Set the specialization properties.
  if (Specialize) {
    pocl::WGLocalSizeX = RunCommand->pc.local_size[0];
    pocl::WGLocalSizeY = RunCommand->pc.local_size[1];
    pocl::WGLocalSizeZ = RunCommand->pc.local_size[2];
    pocl::WGDynamicLocalSize = pocl::WGLocalSizeX == 0 &&
                               pocl::WGLocalSizeY == 0 &&
                               pocl::WGLocalSizeZ == 0;
    pocl::WGAssumeZeroGlobalOffset = RunCommand->pc.global_offset[0] == 0 &&
                                     RunCommand->pc.global_offset[1] == 0 &&
                                     RunCommand->pc.global_offset[2] == 0;
    // Compile a smallgrid version or a generic one?
    if (RunCommand->force_large_grid_wg_func ||
        pocl_cmd_max_grid_dim_width(RunCommand) >=
            Device->grid_width_specialization_limit) {
      pocl::WGMaxGridDimWidth = 0; // The generic / large / unlimited size one.
    } else {
      // Limited grid dimension width by the device specific limit.
      pocl::WGMaxGridDimWidth = Device->grid_width_specialization_limit;
    }
  } else {
    pocl::WGDynamicLocalSize = true;
    pocl::WGLocalSizeX = pocl::WGLocalSizeY = pocl::WGLocalSizeZ = 0;
    pocl::WGAssumeZeroGlobalOffset = false;
    pocl::WGMaxGridDimWidth = 0;
  }

  KernelName = Kernel->name;

#ifdef DUMP_LLVM_PASS_TIMINGS
  llvm::TimePassesIsEnabled = true;
#endif
  POCL_MEASURE_START(llvm_workgroup_ir_func_gen);
#ifdef LLVM_OLDER_THAN_3_7
  kernel_compiler_passes(Device, ParallelBC,
                         ParallelBC->getDataLayout()->getStringRepresentation())
      .run(*ParallelBC);
#else
  kernel_compiler_passes(Device, ParallelBC,
                         ParallelBC->getDataLayout().getStringRepresentation())
      .run(*ParallelBC);
#endif
  POCL_MEASURE_FINISH(llvm_workgroup_ir_func_gen);
#ifdef DUMP_LLVM_PASS_TIMINGS
  llvm::reportAndResetTimings();
#endif

  assert(Output != NULL);
  *Output = (void *)ParallelBC;
  ++numberOfIRs;
  return 0;
}

int pocl_llvm_generate_workgroup_function(unsigned DeviceI, cl_device_id Device,
                                          cl_kernel Kernel,
                                          _cl_command_node *Command,
                                          int Specialize) {

  void *Module = NULL;

  char ParallelBCPath[POCL_FILENAME_LENGTH];
  pocl_cache_work_group_function_path(ParallelBCPath, Kernel->program, DeviceI,
                                      Kernel, Command, Specialize);

  if (pocl_exists(ParallelBCPath))
    return CL_SUCCESS;

  char FinalBinaryPath[POCL_FILENAME_LENGTH];
  pocl_cache_final_binary_path(FinalBinaryPath, Kernel->program, DeviceI,
                               Kernel, Command, Specialize);

  if (pocl_exists(FinalBinaryPath))
    return CL_SUCCESS;

  int Error = pocl_llvm_generate_workgroup_function_nowrite(
      DeviceI, Device, Kernel, Command, &Module, Specialize);
  if (Error)
    return Error;

  Error = pocl_cache_write_kernel_parallel_bc(Module, Kernel->program, DeviceI,
                                              Kernel, Command, Specialize);

  if (Error) {
    POCL_MSG_ERR("pocl_cache_write_kernel_parallel_bc() failed with %i\n",
                 Error);
    return Error;
  }

  pocl_destroy_llvm_module(Module);
  return Error;
}

int pocl_update_program_llvm_irs_unlocked(cl_program program,
                                          unsigned device_i) {

  char program_bc_path[POCL_FILENAME_LENGTH];
  pocl_cache_program_bc_path(program_bc_path, program, device_i);

  if (!pocl_exists(program_bc_path))
    {
      POCL_MSG_ERR ("%s does not exist!\n",
                     program_bc_path);
      return -1;
    }

  assert(program->llvm_irs[device_i] == nullptr);
  program->llvm_irs[device_i] = parseModuleIR(program_bc_path);
  ++numberOfIRs;
  return 0;
}

int pocl_update_program_llvm_irs(cl_program program,
                                 unsigned device_i) {
  PoclCompilerMutexGuard lockHolder(NULL);
  InitializeLLVM();

  return pocl_update_program_llvm_irs_unlocked(program, device_i);
}

void pocl_free_llvm_irs(cl_program program, unsigned device_i) {
  if (program->llvm_irs[device_i]) {
    PoclCompilerMutexGuard lockHolder(NULL);
    InitializeLLVM();
    llvm::Module *mod = (llvm::Module *)program->llvm_irs[device_i];
    delete mod;
    --numberOfIRs;
    program->llvm_irs[device_i] = NULL;
  }
}

void pocl_llvm_update_binaries(cl_program program) {

  PoclCompilerMutexGuard lockHolder(NULL);
  InitializeLLVM();

  char program_bc_path[POCL_FILENAME_LENGTH];
  int error;

  // Dump the LLVM IR Modules to memory buffers.
  assert(program->llvm_irs != NULL);
#ifdef DEBUG_POCL_LLVM_API
  printf("### refreshing the binaries of the program %p\n", program);
#endif

  for (size_t i = 0; i < program->num_devices; ++i) {
    assert(program->llvm_irs[i] != NULL);
    if (program->binaries[i])
      continue;

    pocl_cache_program_bc_path(program_bc_path, program, i);
    error = pocl_write_module((llvm::Module *)program->llvm_irs[i],
                              program_bc_path, 1);
    assert(error == 0);
    if (error)
      {
        POCL_MSG_ERR ("pocl_write_module(%s) failed!\n",
                     program_bc_path);
        continue;
      }

    std::string content;
    writeModuleIR((llvm::Module *)program->llvm_irs[i], content);

    size_t n = content.size();
    if (n < program->binary_sizes[i])
      POCL_ABORT("binary size doesn't match the expected value\n");
    if (program->binaries[i])
      POCL_MEM_FREE(program->binaries[i]);
    program->binaries[i] = (unsigned char *)malloc(n);
    std::memcpy(program->binaries[i], content.c_str(), n);

#ifdef DEBUG_POCL_LLVM_API
    printf("### binary for device %zi was of size %zu\n", i,
           program->binary_sizes[i]);
#endif
  }
}

static void initPassManagerForCodeGen(PassManager& PM, cl_device_id Device) {

  llvm::Triple Triple(Device->llvm_target_triplet);

  llvm::TargetLibraryInfoWrapperPass *TLIPass =
      new TargetLibraryInfoWrapperPass(Triple);
  PM.add(TLIPass);
}

/* Run LLVM codegen on input file (parallel-optimized).
 * modp = llvm::Module* of parallel.bc
 * Output native object file (<kernel>.so.o). */
int pocl_llvm_codegen(cl_device_id Device, void *Modp, char **Output,
                      uint64_t *OutputSize) {

  PoclCompilerMutexGuard LockHolder(nullptr);
  InitializeLLVM();

  llvm::Module *Input = (llvm::Module *)Modp;
  assert(Input);
  *Output = nullptr;

  PassManager PMObj;
  initPassManagerForCodeGen(PMObj, Device);

  llvm::Triple Triple(Device->llvm_target_triplet);
  llvm::TargetMachine *Target = GetTargetMachine(Device, Triple);

  SmallVector<char, 4096> Data;
  llvm::raw_svector_ostream SOS(Data);
<<<<<<< HEAD
  
#ifdef LLVM_OLDER_THAN_7_0
  bool cannotEmitFile = Target->addPassesToEmitFile(PMObj, SOS,
                                  TargetMachine::CGFT_ObjectFile);
#else
  bool cannotEmitFile = Target->addPassesToEmitFile(PMObj, SOS, nullptr,
                                  TargetMachine::CGFT_ObjectFile);
=======
  bool cannotEmitFile;

  cannotEmitFile = Target->addPassesToEmitFile(PMObj, SOS,
#ifndef LLVM_OLDER_THAN_7_0
                                  nullptr,
>>>>>>> 76ce2f9f
#endif
                                  CODEGEN_FILE_TYPE_NS::CGFT_ObjectFile);

  // First try direct object code generation from LLVM, 
  // if supported by the LLVM backend for the target.
  bool LLVMGeneratesObjectFiles = !cannotEmitFile;

  if (LLVMGeneratesObjectFiles) {
    POCL_MSG_PRINT_LLVM("Generating an object file directly.\n");
#ifdef DUMP_LLVM_PASS_TIMINGS
    llvm::TimePassesIsEnabled = true;
#endif
    PMObj.run(*Input);
#ifdef DUMP_LLVM_PASS_TIMINGS
    llvm::reportAndResetTimings();
#endif
    std::string O = SOS.str(); // flush
    const char *Cstr = O.c_str();
    size_t S = O.size();
    *Output = (char *)malloc(S);
    *OutputSize = S;
    memcpy(*Output, Cstr, S);
    return 0;
  }

  PassManager PMAsm;
  initPassManagerForCodeGen(PMAsm, Device);

  POCL_MSG_PRINT_LLVM("Generating assembly text.\n");

  // The LLVM target does not implement support for emitting object file directly.
  // Have to emit the text first and then call the assembler from the command line
  // to produce the binary.


  if (Target->addPassesToEmitFile(PMAsm, SOS,
#ifndef LLVM_OLDER_THAN_7_0
                                  nullptr,
#endif
                                  CODEGEN_FILE_TYPE_NS::CGFT_AssemblyFile)) {
    POCL_ABORT("The target supports neither obj nor asm emission!");
  }




#ifdef DUMP_LLVM_PASS_TIMINGS
  llvm::TimePassesIsEnabled = true;
#endif
  // This produces the assembly text:
  PMAsm.run(*Input);
#ifdef DUMP_LLVM_PASS_TIMINGS
  llvm::reportAndResetTimings();
#endif

  // Next call the target's assembler via the Toolchain API indirectly through
  // the Driver API.

  char AsmFileName[POCL_FILENAME_LENGTH];
  char ObjFileName[POCL_FILENAME_LENGTH];

  std::string AsmStr = SOS.str().str();
  pocl_write_tempfile(AsmFileName, "/tmp/pocl-asm", ".s", AsmStr.c_str(),
                      AsmStr.size(), nullptr);
  pocl_mk_tempname(ObjFileName, "/tmp/pocl-obj", ".o", nullptr);

  const char *Args[] = {CLANG, AsmFileName, "-c", "-o", ObjFileName, nullptr};
  int Res = pocl_invoke_clang(Device, Args);

  if (Res == 0) {
    if (pocl_read_file(ObjFileName, Output, OutputSize))
      POCL_ABORT("Could not read the object file.");
  }

  pocl_remove(AsmFileName);
  pocl_remove(ObjFileName);
  return Res;

}
/* vim: set ts=4 expandtab: */<|MERGE_RESOLUTION|>--- conflicted
+++ resolved
@@ -73,7 +73,7 @@
 #include <llvm/IR/PassTimingInfo.h>
 #define CODEGEN_FILE_TYPE_NS llvm
 #else
-#define CODEGEN_FILE_TYPE_NS TargetMachine
+#define CODEGEN_FILE_TYPE_NS llvm::TargetMachine
 #endif
 
 using namespace llvm;
@@ -602,21 +602,11 @@
 
   SmallVector<char, 4096> Data;
   llvm::raw_svector_ostream SOS(Data);
-<<<<<<< HEAD
-  
-#ifdef LLVM_OLDER_THAN_7_0
-  bool cannotEmitFile = Target->addPassesToEmitFile(PMObj, SOS,
-                                  TargetMachine::CGFT_ObjectFile);
-#else
-  bool cannotEmitFile = Target->addPassesToEmitFile(PMObj, SOS, nullptr,
-                                  TargetMachine::CGFT_ObjectFile);
-=======
   bool cannotEmitFile;
 
   cannotEmitFile = Target->addPassesToEmitFile(PMObj, SOS,
 #ifndef LLVM_OLDER_THAN_7_0
                                   nullptr,
->>>>>>> 76ce2f9f
 #endif
                                   CODEGEN_FILE_TYPE_NS::CGFT_ObjectFile);
 
