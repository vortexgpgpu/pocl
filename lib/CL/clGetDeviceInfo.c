/* OpenCL runtime library: clGetDeviceInfo()

   Copyright (c) 2011-2012 Kalle Raiskila and Pekka Jääskeläinen
   
   Permission is hereby granted, free of charge, to any person obtaining a copy
   of this software and associated documentation files (the "Software"), to deal
   in the Software without restriction, including without limitation the rights
   to use, copy, modify, merge, publish, distribute, sublicense, and/or sell
   copies of the Software, and to permit persons to whom the Software is
   furnished to do so, subject to the following conditions:
   
   The above copyright notice and this permission notice shall be included in
   all copies or substantial portions of the Software.
   
   THE SOFTWARE IS PROVIDED "AS IS", WITHOUT WARRANTY OF ANY KIND, EXPRESS OR
   IMPLIED, INCLUDING BUT NOT LIMITED TO THE WARRANTIES OF MERCHANTABILITY,
   FITNESS FOR A PARTICULAR PURPOSE AND NONINFRINGEMENT. IN NO EVENT SHALL THE
   AUTHORS OR COPYRIGHT HOLDERS BE LIABLE FOR ANY CLAIM, DAMAGES OR OTHER
   LIABILITY, WHETHER IN AN ACTION OF CONTRACT, TORT OR OTHERWISE, ARISING FROM,
   OUT OF OR IN CONNECTION WITH THE SOFTWARE OR THE USE OR OTHER DEALINGS IN
   THE SOFTWARE.
*/

#include "pocl_cl.h"
#include <string.h>

#define POCL_RETURN_DEVICE_INFO(__TYPE__, __VALUE__)                \
  {                                                                 \
    size_t const value_size = sizeof(__TYPE__);                     \
    if (param_value)                                                \
      {                                                             \
        if (param_value_size < value_size) return CL_INVALID_VALUE; \
        *(__TYPE__*)param_value = __VALUE__;                        \
      }                                                             \
    if (param_value_size_ret)                                       \
      *param_value_size_ret = value_size;                           \
    return CL_SUCCESS;                                              \
  } 

#define POCL_RETURN_DEVICE_INFO_STR(__STR__)                        \
  {                                                                 \
    size_t const value_size = strlen(__STR__) + 1;                  \
    if (param_value)                                                \
      {                                                             \
        if (param_value_size < value_size) return CL_INVALID_VALUE; \
        memcpy(param_value, __STR__, value_size);                   \
      }                                                             \
    if (param_value_size_ret)                                       \
      *param_value_size_ret = value_size;                           \
    return CL_SUCCESS;                                              \
  }                                                                 \
    

  
CL_API_ENTRY cl_int CL_API_CALL
clGetDeviceInfo(cl_device_id   device,
                cl_device_info param_name, 
                size_t         param_value_size, 
                void *         param_value,
                size_t *       param_value_size_ret) CL_API_SUFFIX__VERSION_1_0
{
  switch (param_name)
  {
  case CL_DEVICE_IMAGE_SUPPORT: 
    /* Return CL_FALSE until the APIs are implemented. */
    POCL_RETURN_DEVICE_INFO(cl_bool, CL_FALSE);
  case CL_DEVICE_TYPE:
    POCL_RETURN_DEVICE_INFO(cl_device_type, device->type);   
  case CL_DEVICE_VENDOR_ID:
    POCL_RETURN_DEVICE_INFO(cl_uint, device->vendor_id);
  case CL_DEVICE_MAX_COMPUTE_UNITS:
    POCL_RETURN_DEVICE_INFO(cl_uint, device->max_compute_units);
<<<<<<< HEAD
  case CL_DEVICE_MAX_WORK_ITEM_DIMENSIONS          :
    POCL_RETURN_DEVICE_INFO(cl_uint, device->max_work_item_dimensions);
=======
  case CL_DEVICE_MAX_WORK_ITEM_DIMENSIONS          : 
    POCL_RETURN_DEVICE_INFO(cl_uint, 3);
>>>>>>> e9f56904
  case CL_DEVICE_MAX_WORK_GROUP_SIZE               : 
    /* There is no "preferred WG size" device query, so we probably should
       return something more sensible than the CL_INT_MAX that seems
       to be the default in the pthread device. It should be computed from 
       the machine's vector width or issue width.

       Some OpenCL programs (e.g. the Dijkstra book sample) seem to scale 
       the work groups using this. 

       There's a kernel query CL_KERNEL_PREFERRED_WORK_GROUP_SIZE_MULTIPLE
       that can yield better heuristics for the good WG size and forms
       a basis for a higher level performance portability layer.
       
       Basically the size is now limited by the absence of work item
       loops. A huge unrolling factor explodes the instruction memory size (and
       compilation time) with usually no benefits.
    */
<<<<<<< HEAD
    POCL_RETURN_DEVICE_INFO(cl_uint, device->max_work_group_size);
  case CL_DEVICE_MAX_WORK_ITEM_SIZES:
    POCL_RETURN_DEVICE_INFO(size_t, device->max_work_item_sizes);
=======
    {
      cl_uint max_wg_size = device->max_work_group_size;
      /* Allow overriding the max WG size to reduce compilation time
         for cases which use the maximum. This is needed until pocl has
         the WI loops.  */
      if (getenv ("POCL_MAX_WORK_GROUP_SIZE") != NULL)
        {
          cl_uint from_env = atoi (getenv ("POCL_MAX_WORK_GROUP_SIZE"));
          if (from_env < max_wg_size) max_wg_size = from_env;
        }
      POCL_RETURN_DEVICE_INFO(cl_uint, max_wg_size);
    }
  case CL_DEVICE_MAX_WORK_ITEM_SIZES               : break;
>>>>>>> e9f56904
    
  case CL_DEVICE_PREFERRED_VECTOR_WIDTH_CHAR:
    POCL_RETURN_DEVICE_INFO(cl_uint, device->preferred_vector_width_char);   
    
  case CL_DEVICE_PREFERRED_VECTOR_WIDTH_SHORT:
    POCL_RETURN_DEVICE_INFO(cl_uint, device->preferred_vector_width_short);
    
  case CL_DEVICE_PREFERRED_VECTOR_WIDTH_INT:
    POCL_RETURN_DEVICE_INFO(cl_uint, device->preferred_vector_width_int);

  case CL_DEVICE_PREFERRED_VECTOR_WIDTH_LONG:
    POCL_RETURN_DEVICE_INFO(cl_uint, device->preferred_vector_width_long);
    
  case CL_DEVICE_PREFERRED_VECTOR_WIDTH_FLOAT:
    POCL_RETURN_DEVICE_INFO(cl_uint, device->preferred_vector_width_float);
    
  case CL_DEVICE_PREFERRED_VECTOR_WIDTH_DOUBLE:
    POCL_RETURN_DEVICE_INFO(cl_uint, device->preferred_vector_width_double);

  case CL_DEVICE_MAX_CLOCK_FREQUENCY               :
    POCL_RETURN_DEVICE_INFO(cl_uint, device->max_clock_frequency);
  case CL_DEVICE_ADDRESS_BITS                      :
    POCL_RETURN_DEVICE_INFO(cl_uint, device->address_bits);
  case CL_DEVICE_MAX_READ_IMAGE_ARGS               : 
    POCL_RETURN_DEVICE_INFO(cl_uint, device->max_read_image_args);
  case CL_DEVICE_MAX_WRITE_IMAGE_ARGS              :
    POCL_RETURN_DEVICE_INFO(cl_uint, device->max_write_image_args);
  case CL_DEVICE_MAX_MEM_ALLOC_SIZE:
    POCL_RETURN_DEVICE_INFO(cl_ulong, device->max_mem_alloc_size);
  case CL_DEVICE_IMAGE2D_MAX_WIDTH                 : 
    POCL_RETURN_DEVICE_INFO(cl_ulong, device->image2d_max_width);
  case CL_DEVICE_IMAGE2D_MAX_HEIGHT                :
    POCL_RETURN_DEVICE_INFO(cl_ulong, device->image2d_max_height);
  case CL_DEVICE_IMAGE3D_MAX_WIDTH                 : 
    POCL_RETURN_DEVICE_INFO(cl_ulong, device->image3d_max_width);
  case CL_DEVICE_IMAGE3D_MAX_HEIGHT                : 
    POCL_RETURN_DEVICE_INFO(cl_ulong, device->image3d_max_height);
  case CL_DEVICE_IMAGE3D_MAX_DEPTH                 :
    POCL_RETURN_DEVICE_INFO(cl_ulong, device->image3d_max_depth);
  case CL_DEVICE_MAX_PARAMETER_SIZE                : 
    POCL_RETURN_DEVICE_INFO(size_t, device->max_parameter_size);
  case CL_DEVICE_MAX_SAMPLERS                      : 
    POCL_RETURN_DEVICE_INFO(cl_ulong, device->max_samplers);
  case CL_DEVICE_MEM_BASE_ADDR_ALIGN               : 
    POCL_RETURN_DEVICE_INFO(cl_uint, device->mem_base_addr_align);
  case CL_DEVICE_MIN_DATA_TYPE_ALIGN_SIZE          : 
    POCL_RETURN_DEVICE_INFO(cl_uint, device->min_data_type_align_size);
  case CL_DEVICE_SINGLE_FP_CONFIG                  : 
    POCL_RETURN_DEVICE_INFO(cl_ulong, device->single_fp_config);
  case CL_DEVICE_GLOBAL_MEM_CACHE_TYPE             :
    POCL_RETURN_DEVICE_INFO(cl_uint, device->global_mem_cache_type);
  case CL_DEVICE_GLOBAL_MEM_CACHELINE_SIZE         : 
    POCL_RETURN_DEVICE_INFO(cl_uint, device->global_mem_cacheline_size);
  case CL_DEVICE_GLOBAL_MEM_CACHE_SIZE             : 
    POCL_RETURN_DEVICE_INFO(cl_ulong, device->global_mem_cache_size);
  case CL_DEVICE_GLOBAL_MEM_SIZE:
    POCL_RETURN_DEVICE_INFO(cl_uint, device->global_mem_size);
  case CL_DEVICE_MAX_CONSTANT_BUFFER_SIZE          : 
    POCL_RETURN_DEVICE_INFO(cl_uint, device->max_constant_buffer_size);
  case CL_DEVICE_MAX_CONSTANT_ARGS                 : 
    POCL_RETURN_DEVICE_INFO(cl_uint, device->max_constant_args);
  case CL_DEVICE_LOCAL_MEM_TYPE                    :
    POCL_RETURN_DEVICE_INFO(cl_uint, device->local_mem_size);
  case CL_DEVICE_LOCAL_MEM_SIZE:
    POCL_RETURN_DEVICE_INFO(cl_ulong, device->local_mem_size);
<<<<<<< HEAD
  case CL_DEVICE_ERROR_CORRECTION_SUPPORT          :
    POCL_RETURN_DEVICE_INFO(cl_uint, device->error_correction_support);
  case CL_DEVICE_PROFILING_TIMER_RESOLUTION        :
    POCL_RETURN_DEVICE_INFO(cl_uint, device->profiling_timer_resolution);
  case CL_DEVICE_ENDIAN_LITTLE                     :
    POCL_RETURN_DEVICE_INFO(cl_uint, device->endian_little);
  case CL_DEVICE_AVAILABLE                         :
    POCL_RETURN_DEVICE_INFO(cl_uint, device->available);
  case CL_DEVICE_COMPILER_AVAILABLE                :
    POCL_RETURN_DEVICE_INFO(cl_uint, device->compiler_available);
  case CL_DEVICE_EXECUTION_CAPABILITIES            :
    POCL_RETURN_DEVICE_INFO(cl_uint, device->execution_capabilities);
  case CL_DEVICE_QUEUE_PROPERTIES                  :
    POCL_RETURN_DEVICE_INFO(cl_uint, device->queue_properties);
=======
  case CL_DEVICE_ERROR_CORRECTION_SUPPORT          : break;
  case CL_DEVICE_PROFILING_TIMER_RESOLUTION        : break;
  case CL_DEVICE_ENDIAN_LITTLE                     : 
    POCL_RETURN_DEVICE_INFO(cl_bool, device->endian_little);
  case CL_DEVICE_AVAILABLE                         : break;
  case CL_DEVICE_COMPILER_AVAILABLE                : break;
  case CL_DEVICE_EXECUTION_CAPABILITIES            : break;
  case CL_DEVICE_QUEUE_PROPERTIES                  : break;
>>>>>>> e9f56904
    
  case CL_DEVICE_NAME:
    POCL_RETURN_DEVICE_INFO_STR(device->name);
   
  case CL_DEVICE_VENDOR                            : 
    POCL_RETURN_DEVICE_INFO_STR("unknown"); /* TODO: CPUID */

  case CL_DRIVER_VERSION:
    POCL_RETURN_DEVICE_INFO_STR(device->driver_version);
  case CL_DEVICE_PROFILE                           : break;
  case CL_DEVICE_VERSION                           : 
    POCL_RETURN_DEVICE_INFO_STR("unknown"); /* TODO: CPUID */

  case CL_DEVICE_EXTENSIONS                        : 
    POCL_RETURN_DEVICE_INFO_STR("cl_khr_fp16");
  case CL_DEVICE_PLATFORM                          : break;
  case CL_DEVICE_DOUBLE_FP_CONFIG                  : break;
  case CL_DEVICE_HALF_FP_CONFIG                    : break;
  case CL_DEVICE_PREFERRED_VECTOR_WIDTH_HALF       : break;
  case CL_DEVICE_HOST_UNIFIED_MEMORY               : break;
  // TODO: figure out what the difference between preferred and native
  //       widths are. And why there is no struct fields 'native_vector...'
  case CL_DEVICE_NATIVE_VECTOR_WIDTH_CHAR          : 
    POCL_RETURN_DEVICE_INFO(cl_uint, device->preferred_vector_width_char);
  case CL_DEVICE_NATIVE_VECTOR_WIDTH_SHORT         :
    POCL_RETURN_DEVICE_INFO(cl_uint, device->preferred_vector_width_short);
  case CL_DEVICE_NATIVE_VECTOR_WIDTH_INT           : 
    POCL_RETURN_DEVICE_INFO(cl_uint, device->preferred_vector_width_int);
  case CL_DEVICE_NATIVE_VECTOR_WIDTH_LONG          : 
    POCL_RETURN_DEVICE_INFO(cl_uint, device->preferred_vector_width_long);
  case CL_DEVICE_NATIVE_VECTOR_WIDTH_FLOAT         : 
    POCL_RETURN_DEVICE_INFO(cl_uint, device->preferred_vector_width_float);
  case CL_DEVICE_NATIVE_VECTOR_WIDTH_DOUBLE        : 
    POCL_RETURN_DEVICE_INFO(cl_uint, device->preferred_vector_width_double);
  case CL_DEVICE_NATIVE_VECTOR_WIDTH_HALF          : 
    // TODO: why is there no preferred_vector_width_half?
    POCL_RETURN_DEVICE_INFO(cl_uint, 0);
  case CL_DEVICE_OPENCL_C_VERSION                  :
    POCL_RETURN_DEVICE_INFO_STR("1.2");
  }
  // remove me when everything *is* implemented, and param_name really is invalid
  POCL_WARN_INCOMPLETE();
  return CL_INVALID_VALUE;
}<|MERGE_RESOLUTION|>--- conflicted
+++ resolved
@@ -70,13 +70,8 @@
     POCL_RETURN_DEVICE_INFO(cl_uint, device->vendor_id);
   case CL_DEVICE_MAX_COMPUTE_UNITS:
     POCL_RETURN_DEVICE_INFO(cl_uint, device->max_compute_units);
-<<<<<<< HEAD
   case CL_DEVICE_MAX_WORK_ITEM_DIMENSIONS          :
     POCL_RETURN_DEVICE_INFO(cl_uint, device->max_work_item_dimensions);
-=======
-  case CL_DEVICE_MAX_WORK_ITEM_DIMENSIONS          : 
-    POCL_RETURN_DEVICE_INFO(cl_uint, 3);
->>>>>>> e9f56904
   case CL_DEVICE_MAX_WORK_GROUP_SIZE               : 
     /* There is no "preferred WG size" device query, so we probably should
        return something more sensible than the CL_INT_MAX that seems
@@ -94,11 +89,6 @@
        loops. A huge unrolling factor explodes the instruction memory size (and
        compilation time) with usually no benefits.
     */
-<<<<<<< HEAD
-    POCL_RETURN_DEVICE_INFO(cl_uint, device->max_work_group_size);
-  case CL_DEVICE_MAX_WORK_ITEM_SIZES:
-    POCL_RETURN_DEVICE_INFO(size_t, device->max_work_item_sizes);
-=======
     {
       cl_uint max_wg_size = device->max_work_group_size;
       /* Allow overriding the max WG size to reduce compilation time
@@ -111,8 +101,8 @@
         }
       POCL_RETURN_DEVICE_INFO(cl_uint, max_wg_size);
     }
-  case CL_DEVICE_MAX_WORK_ITEM_SIZES               : break;
->>>>>>> e9f56904
+  case CL_DEVICE_MAX_WORK_ITEM_SIZES:
+    POCL_RETURN_DEVICE_INFO(size_t, device->max_work_item_sizes);
     
   case CL_DEVICE_PREFERRED_VECTOR_WIDTH_CHAR:
     POCL_RETURN_DEVICE_INFO(cl_uint, device->preferred_vector_width_char);   
@@ -178,7 +168,6 @@
     POCL_RETURN_DEVICE_INFO(cl_uint, device->local_mem_size);
   case CL_DEVICE_LOCAL_MEM_SIZE:
     POCL_RETURN_DEVICE_INFO(cl_ulong, device->local_mem_size);
-<<<<<<< HEAD
   case CL_DEVICE_ERROR_CORRECTION_SUPPORT          :
     POCL_RETURN_DEVICE_INFO(cl_uint, device->error_correction_support);
   case CL_DEVICE_PROFILING_TIMER_RESOLUTION        :
@@ -193,17 +182,7 @@
     POCL_RETURN_DEVICE_INFO(cl_uint, device->execution_capabilities);
   case CL_DEVICE_QUEUE_PROPERTIES                  :
     POCL_RETURN_DEVICE_INFO(cl_uint, device->queue_properties);
-=======
-  case CL_DEVICE_ERROR_CORRECTION_SUPPORT          : break;
-  case CL_DEVICE_PROFILING_TIMER_RESOLUTION        : break;
-  case CL_DEVICE_ENDIAN_LITTLE                     : 
-    POCL_RETURN_DEVICE_INFO(cl_bool, device->endian_little);
-  case CL_DEVICE_AVAILABLE                         : break;
-  case CL_DEVICE_COMPILER_AVAILABLE                : break;
-  case CL_DEVICE_EXECUTION_CAPABILITIES            : break;
-  case CL_DEVICE_QUEUE_PROPERTIES                  : break;
->>>>>>> e9f56904
-    
+   
   case CL_DEVICE_NAME:
     POCL_RETURN_DEVICE_INFO_STR(device->name);
    
