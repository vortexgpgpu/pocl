// Class definition for parallel regions, a group of BasicBlocks that
// each kernel should run in parallel.
// 
// Copyright (c) 2011 Universidad Rey Juan Carlos and
//               2012 Pekka Jääskeläinen / TUT
// 
// Permission is hereby granted, free of charge, to any person obtaining a copy
// of this software and associated documentation files (the "Software"), to deal
// in the Software without restriction, including without limitation the rights
// to use, copy, modify, merge, publish, distribute, sublicense, and/or sell
// copies of the Software, and to permit persons to whom the Software is
// furnished to do so, subject to the following conditions:
// 
// The above copyright notice and this permission notice shall be included in
// all copies or substantial portions of the Software.
// 
// THE SOFTWARE IS PROVIDED "AS IS", WITHOUT WARRANTY OF ANY KIND, EXPRESS OR
// IMPLIED, INCLUDING BUT NOT LIMITED TO THE WARRANTIES OF MERCHANTABILITY,
// FITNESS FOR A PARTICULAR PURPOSE AND NONINFRINGEMENT. IN NO EVENT SHALL THE
// AUTHORS OR COPYRIGHT HOLDERS BE LIABLE FOR ANY CLAIM, DAMAGES OR OTHER
// LIABILITY, WHETHER IN AN ACTION OF CONTRACT, TORT OR OTHERWISE, ARISING FROM,
// OUT OF OR IN CONNECTION WITH THE SOFTWARE OR THE USE OR OTHER DEALINGS IN
// THE SOFTWARE.

#include "ParallelRegion.h"
#include "Barrier.h"
#include "Kernel.h"
#include "config.h"
#ifdef LLVM_3_1
#include "llvm/Support/IRBuilder.h"
#else
#include "llvm/IRBuilder.h"
#endif
#include "llvm/Transforms/Utils/BasicBlockUtils.h"
#include "llvm/Transforms/Utils/Cloning.h"
#include "llvm/ValueSymbolTable.h"

#include <set>
#include <sstream>
#include <map>
#include <algorithm>

using namespace std;
using namespace llvm;
using namespace pocl;

//#define DEBUG_REMAP
//#define DEBUG_REPLICATE
//#define DEBUG_PURGE

#include <iostream>

int ParallelRegion::idGen = 0;


ParallelRegion::ParallelRegion(int forcedRegionId) : 
  std::vector<llvm::BasicBlock *>(), 
  LocalIDXLoadInstr(NULL), LocalIDYLoadInstr(NULL), LocalIDZLoadInstr(NULL),
  exitIndex_(0), entryIndex_(0), pRegionId(forcedRegionId)
{
  if (forcedRegionId == -1)
    pRegionId = idGen++;
}

/**
 * Ensure all variables are named so they will be replicated and renamed
 * correctly.
 */
void
ParallelRegion::GenerateTempNames(llvm::BasicBlock *bb) 
{
  for (llvm::BasicBlock::iterator i = bb->begin(), e = bb->end(); i != e; ++i)
    {
      llvm::Instruction *instr = i;
      if (instr->hasName() || !instr->isUsedOutsideOfBlock(bb)) continue;
      int tempCounter = 0;
      std::string tempName = "";
      do {
          std::ostringstream name;
          name << ".pocl_temp." << tempCounter;
          ++tempCounter;
          tempName = name.str();
      } while (bb->getParent()->getValueSymbolTable().lookup(tempName) != NULL);
      instr->setName(tempName);
    }
}

// BarrierBlock *
// ParallelRegion::getEntryBarrier()
// {
//   BasicBlock *entry = front();
//   BasicBlock *barrier = entry->getSinglePredecessor();

//   return cast<BarrierBlock> (barrier);
// }

ParallelRegion *
ParallelRegion::replicate(ValueToValueMapTy &map,
                          const Twine &suffix = "")
{
  ParallelRegion *new_region = new ParallelRegion(pRegionId);
  
  /* Because ParallelRegions are all replicated before they
     are attached to the function, it can happen that
     the same BB is replicated multiple times and it gets
     the same name (only the BB name will be autorenamed
     by LLVM). This causes the variable references to become
     broken. This hack ensures the BB suffices are unique
     before cloning so each path gets their own value
     names. Split points can be such paths.*/
  static std::map<std::string, int> cloneCounts;

  for (iterator i = begin(), e = end(); i != e; ++i) {
    BasicBlock *block = *i;
    GenerateTempNames(block);
    std::ostringstream suf;
    suf << suffix.str();
    std::string block_name = block->getName().str() + "." + suffix.str();
    if (cloneCounts[block_name] > 0)
      {
        suf << ".pocl_" << cloneCounts[block_name];
      }
    BasicBlock *new_block = CloneBasicBlock(block, map, suf.str());
    cloneCounts[block_name]++;
    // Insert the block itself into the map.
    map[block] = new_block;
    new_region->push_back(new_block);

#ifdef DEBUG_REPLICATE
    std::cerr << "### clonee block:" << std::endl;
    block->dump();
    std::cerr << endl << "### cloned block: " << std::endl;
    new_block->dump();
#endif
  }
  
  new_region->exitIndex_ = exitIndex_;
  new_region->entryIndex_ = entryIndex_;
  /* Remap here to get local variables fixed before they
     are (possibly) overwritten by another clone of the 
     same BB. */
  new_region->remap(map); 

#ifdef DEBUG_REPLICATE
  Verify();
#endif

  return new_region;
}

void
ParallelRegion::remap(ValueToValueMapTy &map)
{
  for (iterator i = begin(), e = end(); i != e; ++i) {

#ifdef DEBUG_REMAP
    std::cerr << "### block before remap:" << std::endl;
    (*i)->dump();
#endif

    for (BasicBlock::iterator ii = (*i)->begin(), ee = (*i)->end();
         ii != ee; ++ii)
      RemapInstruction(ii, map,
                       RF_IgnoreMissingEntries | RF_NoModuleLevelChanges);

#ifdef DEBUG_REMAP
    std::cerr << endl << "### block after remap: " << std::endl;
    (*i)->dump();
#endif
  }
}

void
ParallelRegion::chainAfter(ParallelRegion *region)
{
  /* If we are replicating a conditional barrier
     region, the last block can be an unreachable 
     block to mark the impossible path. Skip
     it and choose the correct branch instead. 

     TODO: why have the unreachable block there the
     first place? Could we just not add it and fix
     the branch? */
  BasicBlock *tail = region->exitBB();
  TerminatorInst *t = tail->getTerminator();
  if (isa<UnreachableInst>(t))
    {
      tail = region->at(region->size() - 2);
      t = tail->getTerminator();
    }
  if (t->getNumSuccessors() != 1)
    {
      std::cout << "!!! trying to chain region" << std::endl;
      this->dumpNames();
      std::cout << "!!! after region" << std::endl;
      region->dumpNames();
      t->getParent()->dump();
      
      assert (t->getNumSuccessors() == 1);
    }
  
  BasicBlock *successor = t->getSuccessor(0);
  Function::BasicBlockListType &bb_list = 
    successor->getParent()->getBasicBlockList();
  
  for (iterator i = begin(), e = end(); i != e; ++i)
    bb_list.insertAfter(tail, *i);
  
  t->setSuccessor(0, entryBB());

  t = exitBB()->getTerminator();
  assert (t->getNumSuccessors() == 1);
  t->setSuccessor(0, successor);
}

void
ParallelRegion::purge()
{
  SmallVector<BasicBlock *, 4> new_blocks;

  for (iterator i = begin(), e = end(); i != e; ++i) {

    // Exit block has a successor out of the region.
    if (*i == exitBB())
      continue;

#ifdef DEBUG_PURGE
    std::cerr << "### block before purge:" << std::endl;
    (*i)->dump();
#endif
    TerminatorInst *t = (*i)->getTerminator();
    for (unsigned ii = 0, ee = t->getNumSuccessors(); ii != ee; ++ii) {
      BasicBlock *successor = t->getSuccessor(ii);
      if (count(begin(), end(), successor) == 0) {
        // This successor is not on the parallel region, purge.
        iterator next_block = i;
        ++next_block;
        assert ((*i)->getParent() != NULL && *next_block != NULL);
        BasicBlock *unreachable =
          BasicBlock::Create((*i)->getContext(),
                             (*i)->getName() + ".unreachable",
                             (*i)->getParent(),
                             *next_block);
        new UnreachableInst(unreachable->getContext(),
                            unreachable);
        t->setSuccessor(ii, unreachable);
        new_blocks.push_back(unreachable);
      }
    }
#ifdef DEBUG_PURGE
    std::cerr << std::endl << "### block after purge:" << std::endl;
    (*i)->dump();
#endif
  }

  // Add the new "unreachable" blocks to the
  // region. We cannot do in the loop as it
  // corrupts iterators.
  insert(end(), new_blocks.begin(), new_blocks.end());
}

void
ParallelRegion::insertLocalIdInit(llvm::BasicBlock* entry,
                                  unsigned x,
                                  unsigned y,
                                  unsigned z)
{
  IRBuilder<> builder(entry, entry->getFirstInsertionPt());

  Module *M = entry->getParent()->getParent();

  int size_t_width = 32;
  if (M->getPointerSize() == llvm::Module::Pointer64)
    size_t_width = 64;

  GlobalVariable *gvx = M->getGlobalVariable(POCL_LOCAL_ID_X_GLOBAL);
  if (gvx != NULL)
      builder.CreateStore(ConstantInt::get(IntegerType::
                                           get(M->getContext(), size_t_width), 
                                           x), gvx);

  GlobalVariable *gvy = M->getGlobalVariable(POCL_LOCAL_ID_Y_GLOBAL);
  if (gvy != NULL)
    builder.CreateStore(ConstantInt::get(IntegerType::
                                         get(M->getContext(), size_t_width),
                                         y), gvy);

  GlobalVariable *gvz = M->getGlobalVariable(POCL_LOCAL_ID_Z_GLOBAL);
  if (gvz != NULL)
    builder.CreateStore(ConstantInt::get(IntegerType::
                                         get(M->getContext(), size_t_width),
                                         z), gvz);
}

void
ParallelRegion::insertPrologue(unsigned x,
                               unsigned y,
                               unsigned z)
{
  BasicBlock *entry = entryBB();
  ParallelRegion::insertLocalIdInit(entry, x, y, z);
}

void
ParallelRegion::dump()
{
  for (iterator i = begin(), e = end(); i != e; ++i)
    (*i)->dump();
}

void
ParallelRegion::dumpNames()
{
  for (iterator i = begin(), e = end(); i != e; ++i)
    {
      std::cout << (*i)->getName().str();
      if (entryBB() == (*i)) 
<<<<<<< HEAD
        std::cout << "(EN) ";
      else if (exitBB() == (*i))
        std::cout << "(EX) ";
      else
        std::cout << " ";
=======
        std::cout << "(EN)";
      if (exitBB() == (*i))
        std::cout << "(EX)";
      std::cout << " ";
>>>>>>> a0510f51
    }
  std::cout << std::endl;
}

ParallelRegion *
ParallelRegion::Create(const SmallPtrSet<BasicBlock *, 8>& bbs, BasicBlock *entry, BasicBlock *exit)
{
  ParallelRegion *new_region = new ParallelRegion();

  assert (entry != NULL);
  assert (exit != NULL);

  // This is done in two steps so order of the vector
  // is the same as original function order.
  Function *F = entry->getParent();
  for (Function::iterator i = F->begin(), e = F->end(); i != e; ++i) {
    BasicBlock *b = i;
    for (SmallPtrSetIterator<BasicBlock *> j = bbs.begin(); j != bbs.end(); ++j) {
      if (*j == b) {
        new_region->push_back(i);
        if (entry == *j)
            new_region->setEntryBBIndex(new_region->size() - 1);
        else if (exit == *j)
            new_region->setExitBBIndex(new_region->size() - 1);
        break;
      }
    }
  }

  assert(new_region->Verify());

  return new_region;
}

bool
ParallelRegion::Verify()
{
  // Parallel region conditions:
  // 1) Single entry, in entry block.
  // 2) Single outgoing edge from exit block
  //    (other outgoing edges allowed, will be purged in replicas).
  // 3) No barriers inside the region.
  
  int entry_edges = 0;

  for (iterator i = begin(), e = end(); i != e; ++i) {
    for (pred_iterator ii(*i), ee(*i, true); ii != ee; ++ii) {
      if (count(begin(), end(), *ii) == 0) {
        if ((*i) != entryBB()) {
          dumpNames();
          std::cerr << "suspicious block: " << (*i)->getName().str() << std::endl;
          std::cerr << "the entry is: " << entryBB()->getName().str() << std::endl;

#if 1
          (*i)->getParent()->viewCFG();
#endif
          assert(0 && "Incoming edges to non-entry block!");
          return false;
        } else if (!Barrier::hasBarrier(*ii)) {
          (*i)->getParent()->viewCFG();
          assert (0 && "Entry has edges from non-barrier blocks!");
          return false;
        }
        ++entry_edges;
      }
    }
    
    // if (entry_edges != 1) {
    //   assert(0 && "Parallel regions must be single entry!");
    //   return false;
    // }

    if (exitBB()->getTerminator()->getNumSuccessors() != 1) {
      assert(0 && "Multiple outgoing edges from exit block!");
      return false;
    }

    for (BasicBlock::iterator ii = (*i)->begin(), ee = (*i)->end();
           ii != ee; ++ii) {
      if (isa<Barrier> (ii)) {
        assert(0 && "Barrier found inside parallel region!");
        return false;
      }
    }
  }

  return true;
}

void
ParallelRegion::AddIDMetadata(
    llvm::LLVMContext& context, 
    std::size_t x, 
    std::size_t y, 
    std::size_t z) {
  
    int counter = 1;
    Value *v1[] = {
        MDString::get(context, "WI_region"),      
        ConstantInt::get(Type::getInt32Ty(context), pRegionId)};      
    MDNode* mdRegion = MDNode::get(context, v1);  
    Value *v2[] = {
        MDString::get(context, "WI_xyz"),      
        ConstantInt::get(Type::getInt32Ty(context), x),
        ConstantInt::get(Type::getInt32Ty(context), y),      
        ConstantInt::get(Type::getInt32Ty(context), z)};      
    MDNode* mdXYZ = MDNode::get(context, v2);  
    Value *v[] = {
        MDString::get(context, "WI_data"),      
        mdRegion,
        mdXYZ};
    MDNode* md = MDNode::get(context, v);              
    
    for (iterator i = begin(), e = end(); i != e; ++i) {
      BasicBlock* bb= *i;      
      for (BasicBlock::iterator ii = bb->begin();
            ii != bb->end(); ii++) {
        Value *v3[] = {
            MDString::get(context, "WI_counter"),      
            ConstantInt::get(Type::getInt32Ty(context), counter)};      
        MDNode* mdCounter = MDNode::get(context, v3);  
        counter++;
        ii->setMetadata("wi", md);
        ii->setMetadata("wi_counter", mdCounter);
      }
    }
}


/**
 * Inserts a new basic block to the region, before an old basic block in
 * the region.
 *
 * Assumes the inserted block to be before the other block in control
 * flow, that is, there should be direct CFG edge from the block to the
 * other.
 */
void
ParallelRegion::AddBlockBefore(llvm::BasicBlock *block, llvm::BasicBlock *before)
{
    llvm::BasicBlock *oldExit = exitBB();
    ParallelRegion::iterator beforePos = find(begin(), end(), before);
    ParallelRegion::iterator oldExitPos = find(begin(), end(), oldExit);
    assert (beforePos != end());

    /* The old exit node might is now pushed further, at most one position. 
       Whether this is the case, depends if the node was inserted before or
       after that node in the vector. That is, if indexof(before) < indexof(oldExit). */
    if (beforePos < oldExitPos) ++exitIndex_;

    insert(beforePos, block);
    /* The entryIndex_ should be still correct. In case the 'before' block
       was an old entry node, the new one replaces it as an entry node at
       the same index and the old one gets pushed forward. */      
}

<<<<<<< HEAD

void
ParallelRegion::AddBlockAfter(llvm::BasicBlock *block, llvm::BasicBlock *after)
{
    llvm::BasicBlock *oldExit = exitBB();
    ParallelRegion::iterator afterPos = find(begin(), end(), after);
    ParallelRegion::iterator oldExitPos = find(begin(), end(), oldExit);
    assert (afterPos != end());

    /* The old exit node might be pushed further, at most one position. 
       Whether this is the case, depends if the node was inserted before or
       after that node in the vector. That is, if indexof(before) < indexof(oldExit). */
    if (afterPos < oldExitPos) ++exitIndex_;
    afterPos++;
    insert(afterPos, block);
}

=======
>>>>>>> a0510f51
bool 
ParallelRegion::HasBlock(llvm::BasicBlock *bb)
{
    return find(begin(), end(), bb) != end();
}

<<<<<<< HEAD
/**
 * Find the instruction that loads the Z dimension of the work item
 * in the beginning of the parallel region, if not found, creates it.
 */
llvm::Instruction*
ParallelRegion::LocalIDZLoad()
{
  if (LocalIDZLoadInstr != NULL) return LocalIDZLoadInstr;
  IRBuilder<> builder(entryBB()->getFirstInsertionPt());
  return LocalIDZLoadInstr = 
    builder.CreateLoad
    (entryBB()->getParent()->getParent()->getGlobalVariable(POCL_LOCAL_ID_Z_GLOBAL));
}

/**
 * Find the instruction that loads the Y dimension of the work item
 * in the beginning of the parallel region, if not found, creates it.
 */
llvm::Instruction*
ParallelRegion::LocalIDYLoad()
{
  if (LocalIDYLoadInstr != NULL) return LocalIDYLoadInstr;
  IRBuilder<> builder(entryBB()->getFirstInsertionPt());
  return LocalIDYLoadInstr = 
    builder.CreateLoad
    (entryBB()->getParent()->getParent()->getGlobalVariable(POCL_LOCAL_ID_Y_GLOBAL));
}

/**
 * Find the instruction that loads the X dimension of the work item
 * in the beginning of the parallel region, if not found, creates it.
 */
llvm::Instruction*
ParallelRegion::LocalIDXLoad()
{
  if (LocalIDXLoadInstr != NULL) return LocalIDXLoadInstr;
  IRBuilder<> builder(entryBB()->getFirstInsertionPt());
  return LocalIDXLoadInstr = 
    builder.CreateLoad
    (entryBB()->getParent()->getParent()->getGlobalVariable(POCL_LOCAL_ID_X_GLOBAL));
}

void
ParallelRegion::InjectPrintF
(llvm::Instruction *before, std::string formatStr, 
 std::vector<Value*>& params)
{
  IRBuilder<> builder(before);
  llvm::Module *M = before->getParent()->getParent()->getParent();

  llvm::Value *stringArg = 
    builder.CreateGlobalString(formatStr);
    
  /* generated with help from http://llvm.org/demo/index.cgi */
  Function* printfFunc = M->getFunction("printf");
  if (printfFunc == NULL) {
    PointerType* PointerTy_4 = PointerType::get(IntegerType::get(M->getContext(), 8), 0);
 
    std::vector<Type*> FuncTy_6_args;
    FuncTy_6_args.push_back(PointerTy_4);
    
    FunctionType* FuncTy_6 = 
      FunctionType::get
      (/*Result=*/IntegerType::get(M->getContext(), 32),
       /*Params=*/FuncTy_6_args,
       /*isVarArg=*/true);

    printfFunc = 
      Function::Create
      (/*Type=*/FuncTy_6,
       /*Linkage=*/GlobalValue::ExternalLinkage,
       /*Name=*/"printf", M); 
    printfFunc->setCallingConv(CallingConv::C);

    AttrListPtr func_printf_PAL;
    {
      SmallVector<AttributeWithIndex, 4> Attrs;
      AttributeWithIndex PAWI;
      PAWI.Index = 1U; 
      PAWI.Attrs = Attribute::NoCapture;
      Attrs.push_back(PAWI);
      PAWI.Index = 4294967295U; 
      PAWI.Attrs = Attribute::NoUnwind;
      Attrs.push_back(PAWI);
      func_printf_PAL = AttrListPtr::get(Attrs.begin(), Attrs.end());
    }
    printfFunc->setAttributes(func_printf_PAL);
  }

  std::vector<Constant*> const_ptr_8_indices;

  ConstantInt* const_int64_9 = ConstantInt::get(M->getContext(), APInt(64, StringRef("0"), 10));
  const_ptr_8_indices.push_back(const_int64_9);
  const_ptr_8_indices.push_back(const_int64_9);
  assert (isa<Constant>(stringArg));
  Constant* const_ptr_8 = 
    ConstantExpr::getGetElementPtr
    (cast<Constant>(stringArg), const_ptr_8_indices);

  std::vector<Value*> args;
  args.push_back(const_ptr_8);
  args.insert(args.end(), params.begin(), params.end());

  CallInst::Create(printfFunc, args, "", before);
}

=======
>>>>>>> a0510f51
void
ParallelRegion::SetExitBB(llvm::BasicBlock *block)
{
  for (size_t i = 0; i < size(); ++i)
    {
      if (at(i) == block) 
        {
          setExitBBIndex(i);
          return;
        }
    }
  assert (false && "The block was not found in the PRegion!");
<<<<<<< HEAD
}

/**
 * Adds a printf to the end of the parallel region that prints the
 * region ID and the work item ID. 
 *
 * Useful for debugging control flow bugs.
 */
void
ParallelRegion::InjectRegionPrintF()
{
  llvm::Module *M = entryBB()->getParent()->getParent();

#if 0
  // it should reuse equal strings anyways
  const char* FORMAT_STR_VAR = ".pocl.pRegion_debug_str";
  llvm::Value *stringArg = M->getGlobalVariable(FORMAT_STR_VAR);
  if (stringArg == NULL)
    {
      IRBuilder<> builder(entryBB());
      stringArg = builder.CreateGlobalString("PR %d WI %u %u %u\n", FORMAT_STR_VAR);
    }
#endif

  ConstantInt* pRID = ConstantInt::get(M->getContext(), APInt(32, pRegionId, 10));
  std::vector<Value*> params;
  params.push_back(pRID);
  params.push_back(LocalIDXLoad());
  params.push_back(LocalIDYLoad());
  params.push_back(LocalIDZLoad());

  InjectPrintF(exitBB()->getTerminator(), "PR %d WI %u %u %u\n", params);

}

/**
 * Adds a printf to the end of the parallel region that prints the
 * hex contents of all named non-pointer variables.
 *
 * Useful for debugging data flow bugs.
 */
void
ParallelRegion::InjectVariablePrintouts()
{
  for (ParallelRegion::iterator i = begin();
       i != end(); ++i)
    {
      llvm::BasicBlock *bb = *i;
      for (llvm::BasicBlock::iterator instr = bb->begin();
           instr != bb->end(); ++instr) 
        {
          llvm::Instruction *instruction = instr;
          if (isa<PointerType>(instruction->getType()) ||
              !instruction->hasName()) continue;
          std::string name = instruction->getName().str();
          std::vector<Value*> args;
          IRBuilder<> builder(exitBB()->getTerminator());
          args.push_back(builder.CreateGlobalString(name));
          args.push_back(instruction);
          InjectPrintF(instruction->getParent()->getTerminator(), "variable %s == %x\n", args);
        }
    }
=======
>>>>>>> a0510f51
}<|MERGE_RESOLUTION|>--- conflicted
+++ resolved
@@ -315,18 +315,10 @@
     {
       std::cout << (*i)->getName().str();
       if (entryBB() == (*i)) 
-<<<<<<< HEAD
-        std::cout << "(EN) ";
-      else if (exitBB() == (*i))
-        std::cout << "(EX) ";
-      else
-        std::cout << " ";
-=======
         std::cout << "(EN)";
       if (exitBB() == (*i))
         std::cout << "(EX)";
       std::cout << " ";
->>>>>>> a0510f51
     }
   std::cout << std::endl;
 }
@@ -483,7 +475,6 @@
        the same index and the old one gets pushed forward. */      
 }
 
-<<<<<<< HEAD
 
 void
 ParallelRegion::AddBlockAfter(llvm::BasicBlock *block, llvm::BasicBlock *after)
@@ -501,15 +492,12 @@
     insert(afterPos, block);
 }
 
-=======
->>>>>>> a0510f51
 bool 
 ParallelRegion::HasBlock(llvm::BasicBlock *bb)
 {
     return find(begin(), end(), bb) != end();
 }
 
-<<<<<<< HEAD
 /**
  * Find the instruction that loads the Z dimension of the work item
  * in the beginning of the parallel region, if not found, creates it.
@@ -616,8 +604,6 @@
   CallInst::Create(printfFunc, args, "", before);
 }
 
-=======
->>>>>>> a0510f51
 void
 ParallelRegion::SetExitBB(llvm::BasicBlock *block)
 {
@@ -630,7 +616,6 @@
         }
     }
   assert (false && "The block was not found in the PRegion!");
-<<<<<<< HEAD
 }
 
 /**
@@ -693,6 +678,4 @@
           InjectPrintF(instruction->getParent()->getTerminator(), "variable %s == %x\n", args);
         }
     }
-=======
->>>>>>> a0510f51
 }