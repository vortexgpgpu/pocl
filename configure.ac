##                                               -*- Autoconf -*-
# Process this file with autoconf to produce a configure script.
# 
# Copyright (c) 2011-2013 Universidad Rey Juan Carlos and
#               2011-2014 Pekka Jääskeläinen / Tampere University of Technology
# 
# Permission is hereby granted, free of charge, to any person obtaining a copy
# of this software and associated documentation files (the "Software"), to deal
# in the Software without restriction, including without limitation the rights
# to use, copy, modify, merge, publish, distribute, sublicense, and/or sell
# copies of the Software, and to permit persons to whom the Software is
# furnished to do so, subject to the following conditions:
# 
# The above copyright notice and this permission notice shall be included in
# all copies or substantial portions of the Software.
# 
# THE SOFTWARE IS PROVIDED "AS IS", WITHOUT WARRANTY OF ANY KIND, EXPRESS OR
# IMPLIED, INCLUDING BUT NOT LIMITED TO THE WARRANTIES OF MERCHANTABILITY,
# FITNESS FOR A PARTICULAR PURPOSE AND NONINFRINGEMENT. IN NO EVENT SHALL THE
# AUTHORS OR COPYRIGHT HOLDERS BE LIABLE FOR ANY CLAIM, DAMAGES OR OTHER
# LIABILITY, WHETHER IN AN ACTION OF CONTRACT, TORT OR OTHERWISE, ARISING FROM,
# OUT OF OR IN CONNECTION WITH THE SOFTWARE OR THE USE OR OTHER DEALINGS IN
# THE SOFTWARE.

AC_PREREQ([2.64])
<<<<<<< HEAD
AC_INIT([pocl], [0.12-pre], [pocl-devel@lists.sourceforge.net])
AC_CONFIG_SRCDIR([config.h.in])
AC_CONFIG_HEADER([config.h])
=======
AC_INIT([pocl], [0.11], [pocl-devel@lists.sourceforge.net])
AC_CONFIG_SRCDIR([pocl_config.h.in])
AC_CONFIG_HEADER([pocl_config.h])
>>>>>>> cf8bbdb1
AC_CONFIG_AUX_DIR([config])
AC_CONFIG_MACRO_DIR([m4])
AC_CONFIG_TESTDIR([tests])
AC_CANONICAL_TARGET
AC_CANONICAL_HOST
AM_INIT_AUTOMAKE([foreign])
AM_SILENT_RULES([AM_DEFAULT_VERBOSITY=0])

AM_CONDITIONAL([DARWIN_HOST_OS], false)
AM_CONDITIONAL([FREEBSD_HOST_OS], false)
case $host_os in
  darwin* )
    AM_CONDITIONAL([DARWIN_HOST_OS], true)
    AC_SUBST([LIBRARY_SUFFIX], [".dylib"] )
         ;;
  freebsd* )
    AM_CONDITIONAL([FREEBSD_HOST_OS], true)
    AC_SUBST([LIBRARY_SUFFIX], [".so"] )
         ;;
  *)
    AC_SUBST([LIBRARY_SUFFIX], [".so"] )
         ;;
esac

# check for tools
PKG_PROG_PKG_CONFIG

#Exit if pkg-config is not found.
PKG_CHECK_EXISTS([pkg-config],[],[AC_MSG_ERROR([pkg-config not found])])

# check: hwloc version must be 1.0+
PKG_CHECK_MODULES([HWLOC], [hwloc >= 1.0], [
  :
], [
  AC_MSG_ERROR([hwloc 1.0+ is required])
])

# Checks for programs.
AC_PROG_CC
AC_PROG_CXX
AC_PROG_LN_S

m4_ifdef([AM_PROG_AR], [AM_PROG_AR])

LT_INIT

# The extra LDFLAGS that must be given to link final binaries against pocl
LD_FLAGS_BIN=""

###################################################
# LLVM configuration
#
AC_ARG_VAR([LLVM_CONFIG], [Program used to retrieve LLVM options and binaries])
AC_PATH_PROGS([LLVM_CONFIG], [llvm-config llvm-config-mp-3.3 llvm-config-3.3 llvm-config33 llvm-config-mp-3.4 llvm-config-3.4 llvm-config34 llvm-config-mp-3.2 llvm-config-3.2 llvm-config32 ])
test -z "$LLVM_CONFIG" && AC_MSG_FAILURE([no llvm-config found in \$PATH])

LLVM_VERSION=`$LLVM_CONFIG --version`
LLVM_BINDIR=`$LLVM_CONFIG --bindir`
LLVM_LIBDIR=`$LLVM_CONFIG --libdir`
LLVM_LDFLAGS=`$LLVM_CONFIG --ldflags`
# Whether we can use our own printf implementation
NEW_PRINTF_WORKS=true
LLVM_3_6=false

AC_SUBST([LLVM_VERSION], [$LLVM_VERSION])

case "$LLVM_VERSION" in
     3.2*)
     AC_DEFINE([LLVM_3_2], [], "Using LLVM 3.2")
     NEW_PRINTF_WORKS=false
   ;;
     3.3*)
     AC_DEFINE([LLVM_3_3], [], "Using LLVM 3.3")     
     NEW_PRINTF_WORKS=false
   ;; 
     3.4*)
     AC_DEFINE([LLVM_3_4], [], "Using LLVM 3.4")     
   ;;   
     3.5*)
     AC_DEFINE([LLVM_3_5], [], "Using LLVM 3.5")
     LLVM_LDFLAGS="$LLVM_LDFLAGS `$LLVM_CONFIG --system-libs`"
   ;;
     3.6*)
     AC_DEFINE([LLVM_3_6], [], "Using LLVM svn, upcoming 3.6")
     LLVM_3_6=true
     LLVM_LDFLAGS="$LLVM_LDFLAGS `$LLVM_CONFIG --system-libs`"
   ;;
     *)
   AC_MSG_ERROR(
   [
Unsupported LLVM version. Please use LLVM version 3.2, 3.3, 3.4, 3.5 or 3.6.
   ])
   LLVM_VERSION=
   ;;
esac

AM_CONDITIONAL([LLVM_3_6], [test "x$LLVM_3_6" = "xtrue"])

AC_SUBST([LLVM_LDFLAGS], [$LLVM_LDFLAGS], [llvm-config returned ldflags])
AM_CONDITIONAL([NEW_PRINTF_WORKS], $NEW_PRINTF_WORKS)

# When building with API linking, clang is always linked statically, so user might want to link llvm static to libpocl too
# or risk causing version mismatches. Also useful when other platform libraries use LLVM too, see issue #46.
# Also note, when building shared LLVM libraries with cmake, there is no libLLVM-<versionnumber>.so
link_llvm_static="no"
AC_ARG_ENABLE([static-llvm],
              [AS_HELP_STRING([--enable-static-llvm],
                              [Link LLVM statically. Default is dynamic.])],
              [link_llvm_static="yes"])

LLVM_SHARED_LIB_FILE=$LLVM_LIBDIR/libLLVM-$LLVM_VERSION$LIBRARY_SUFFIX

if test "$link_llvm_static" = "yes"; then
  LLVM_LIBS=$($LLVM_CONFIG --libfiles)
else
  LLVM_LIBS=-lLLVM-$LLVM_VERSION
if test ! -e $LLVM_SHARED_LIB_FILE;
then
  LLVM_LIBS=$($LLVM_CONFIG --libs)
  AC_MSG_NOTICE([
$LLVM_SHARED_LIB_FILE not found. LLVM is built with cmake.])
fi
fi

AC_SUBST([LLVM_LIBS])

LLVM_RTTI_CHECK=$($LLVM_CONFIG --cxxflags | grep -i "\-fno-rtti")

if test x"$LLVM_RTTI_CHECK" != x; then
AC_MSG_WARN([Your LLVM was not built with RTTI. 
You should rebuild LLVM with 'make REQUIRES_RTTI=1'. 
See the INSTALL file for more information.])
fi

AC_ARG_ENABLE([region-allocator],
[AS_HELP_STRING([--enable-region-allocator], 
 [Use a custom OpenCL optimized region-based memory allocator for the CPU devices instead of allocating buffers directly with malloc (experimental with known issues!).])],
[
AC_DEFINE([CUSTOM_BUFFER_ALLOCATOR], [], "Use a custom buffer allocator")
],
[])

####################################################################
# Manage optional testsuites

# Option to choose external testsuites
AC_ARG_ENABLE([testsuites],
	      [AS_HELP_STRING([--enable-testsuites=suite1,suite2,...],
          [choose enabled external project testsuites (all,opencl-book-samples,ViennaCL,Rodinia,Parboil,amd,amdsdk2_9,VexCL,Piglit,Halide,CloverLeaf])],
	      [],[enable_testsuites=check])

enable_testsuite_opencl_book_samples=no
enable_testsuite_viennacl=no
enable_testsuite_rodinia=no
enable_testsuite_parboil=no
enable_testsuite_amd=no
enable_testsuite_amdsdk2_9=no
enable_testsuite_vexcl=no
enable_testsuite_piglit=no
enable_testsuite_halide=no
if test x"$enable_testsuites" = xcheck ; then
  if test -d "$srcdir/examples/opencl-book-samples/checkout" ; then
    enable_testsuite_opencl_book_samples=yes
  fi
  if test -f "$srcdir/examples/ViennaCL/ViennaCL-1.5.1.tar.gz" ; then
    enable_testsuite_viennacl=yes
  fi
  if test -f "$srcdir/examples/Rodinia/rodinia_2.0.1.tar.gz" ; then
    enable_testsuite_rodinia=yes
  fi
  if test -f "$srcdir/examples/Parboil/pb2.5benchmarks.tgz" -a \
          -f "$srcdir/examples/Parboil/pb2.5datasets_standard.tgz" -a \
          -f "$srcdir/examples/Parboil/pb2.5driver.tgz"; then
    enable_testsuite_parboil=yes
  fi
  if test -f "$srcdir/examples/AMD/AMD-APP-SDK-v2.8-RC-lnx64.tgz" ; then
    enable_testsuite_amd=yes
  fi
  if test -f "$srcdir/examples/AMDSDK2.9/AMD-APP-SDK-v2.9-RC-lnx64.tgz" ; then
     enable_testsuite_amdsdk2_9=yes
  fi
  if test -f "$srcdir/examples/VexCL/vexcl/README.md" ; then
    enable_testsuite_vexcl=yes
  fi
  if test -f "$srcdir/examples/piglit/piglit/piglit-run.py" ; then
    enable_testsuite_piglit=yes
  fi  
  if test -f "$srcdir/examples/Halide/Halide/Makefile" ; then
    enable_testsuite_halide=yes
  fi  
  if test -f "$srcdir/examples/CloverLeaf/CloverLeaf_OpenCL/Makefile" ; then
    enable_testsuite_cloverleaf=yes
  fi  
fi
AS_CASE([,"$enable_testsuites",],
  [*,all,*|*,yes,*], [enable_testsuites="opencl-book-samples,ViennaCL,Rodinia,Parboil,amd,amdsdk2_9,VexCL,piglit,Halide,CloverLeaf"],
  [*,no,*], [enable_testsuites=""]
)
AS_CASE([,"$enable_testsuites",],
  [*,opencl-book-samples,*|*,samples,*], [
    enable_testsuite_opencl_book_samples=yes
  ])
AS_CASE([,"$enable_testsuites",],
  [*,ViennaCL,*|*,viennacl,*], [
    enable_testsuite_viennacl=yes
  ])
AS_CASE([,"$enable_testsuites",],
  [*,Rodinia,*|*,rodinia,*], [
    enable_testsuite_rodinia=yes
  ])
AS_CASE([,"$enable_testsuites",],
  [*,Parboil,*|*,parboil,*], [
    enable_testsuite_parboil=yes
  ])
AS_CASE([,"$enable_testsuites",],
  [*,AMD,*|*,amd,*], [
    enable_testsuite_amd=yes
    enable_testsuite_amdsdk2_9=yes
  ])
AS_CASE([,"$enable_testsuites",],
  [*,VexCL,*|*,vexcl,*], [
    enable_testsuite_vexcl=yes
  ])
AS_CASE([,"$enable_testsuites",],
  [*,piglit,*|*,Piglit,*], [
    enable_testsuite_piglit=yes
  ])
AS_CASE([,"$enable_testsuites",],
  [*,halide,*|*,Halide,*], [
    enable_testsuite_halide=yes
  ])
AS_CASE([,"$enable_testsuites",],
  [*,cloverleaf,*|*,CloverLeaf,*], [
    enable_testsuite_cloverleaf=yes
  ])

if test "$enable_testsuite_opencl_book_samples" = "yes"; then
  # Check for software required for opencl book samples
  AC_CHECK_LIB([glut], [glutInit], [:], [
    AC_MSG_WARN([disabling tests from OpenCL book as glut library is missing])
    enable_testsuite_opencl_book_samples="no"
  ])
  :
  AC_CHECK_HEADER([FreeImage.h], [:], [
    AC_MSG_WARN([disabling tests from OpenCL book as FreeImage.h header is missing])
    enable_testsuite_opencl_book_samples="no"
  ])
fi

if test "$enable_testsuite_rodinia" = "yes" ; then
  # Check for software and sources for Rodinia
  if ! test -f "$srcdir/examples/Rodinia/rodinia_2.0.1.tar.gz" ; then
    AC_MSG_WARN([disabling Rodinia testsuite as rodinia_2.0.1.tar.gz is not in '$srcdir/examples/Rodinia'. You must download it yourself from http://lava.cs.virginia.edu/Rodinia/download.htm after registration.])
    enable_testsuite_rodinia=no
  fi
fi

if test "$enable_testsuite_parboil" = "yes" ; then
  # Check for software and sources for Parboil
  if ! test -f "$srcdir/examples/Parboil/pb2.5benchmarks.tgz" -a \
          -f "$srcdir/examples/Parboil/pb2.5datasets_standard.tgz" -a \
          -f "$srcdir/examples/Parboil/pb2.5driver.tgz"; then
    AC_MSG_WARN([disabling Parboil testsuite as one of the required packages not in '$srcdir/examples/Parboil'. You must download it yourself from http://impact.crhc.illinois.edu/parboil.aspx.])
    enable_testsuite_parboil=no
  fi
fi

if test "$enable_testsuite_amd" = "yes" ; then
  # Check for software and sources for AMD APP SDK
  if ! test -f "$srcdir/examples/AMD/AMD-APP-SDK-v2.8-RC-lnx64.tgz"; then
    AC_MSG_WARN([disabling AMD APP SDK testsuite as the 2.8 lnx64 package not in '$srcdir/examples/AMD'.])
    enable_testsuite_amd=no
  fi
  PKG_CHECK_MODULES([SDL], [sdl >= 1.2], [:], 
    [ AC_MSG_WARN([pkg-config could not find libSDL, AMD APP SDK testsuite is not used ]) 
      enable_testsuite_amd=no
    ])
fi

if test "$enable_testsuite_amdsdk2_9" = "yes" ; then
   # Check for software and sources for AMD APP SDK
  if ! test -f "$srcdir/examples/AMDSDK2.9/AMD-APP-SDK-v2.9-RC-lnx64.tgz"; then
    AC_MSG_WARN([disabling AMD APP SDK testsuite as the 2.9 lnx64 package not in '$srcdir/examples/AMDSDK2.9'.])
    enable_testsuite_amdsdk2_9=no
  fi
  PKG_CHECK_MODULES([SDL], [sdl >= 1.2], [:], 
    [ AC_MSG_WARN([pkg-config could not find libSDL, AMD APP SDK 2.9 testsuite is not used ]) 
      enable_testsuite_amdsdk2_9=no
    ])
fi

if test "$enable_testsuite_vexcl" = "yes" ; then
  # Check for software and sources for VexCL
  if ! test -f "$srcdir/examples/VexCL/vexcl/README.md"; then
    AC_MSG_WARN([disabling VexCL testsuite as the git branch is not in '$srcdir/examples/VexCL/vexcl'.])
    enable_testsuite_vexcl=no
  fi

  AX_BOOST_BASE([1.52.0], [], [
    AC_MSG_WARN(
    [boost library v1.52+ not found. VexCL tests disabled])
    enable_testsuite_vexcl=no
  ])
fi

if test "$enable_testsuite_viennacl" = "yes" ; then
  # Check for software and sources for ViennaCL
  AX_BOOST_BASE([1.42.0], [], [
    AC_MSG_WARN(
    [boost library v1.42+ not found. ViennaCL tests disabled])
    enable_testsuite_viennacl=no
  ])
fi

if test "$enable_testsuite_piglit" = "yes" ; then
  if ! test -f "$srcdir/examples/piglit/piglit/piglit-run.py" ; then
    AC_MSG_WARN([disabling Piglit testsuite: piglit-run.py not found in '$srcdir/examples/piglit/piglit/'])
    enable_testsuite_piglit=no
  fi
fi   

AM_CONDITIONAL([TEST_SUITE_SAMPLES], [test "$enable_testsuite_opencl_book_samples" = "yes"])
AM_CONDITIONAL([TEST_SUITE_VIENNACL], [test "$enable_testsuite_viennacl" = "yes"])
AM_CONDITIONAL([TEST_SUITE_RODINIA], [test "$enable_testsuite_rodinia" = "yes"])
AM_CONDITIONAL([TEST_SUITE_PARBOIL], [test "$enable_testsuite_parboil" = "yes"])
AM_CONDITIONAL([TEST_SUITE_AMD], [test "$enable_testsuite_amd" = "yes"])
AM_CONDITIONAL([TEST_SUITE_AMDSDK2_9], [test "$enable_testsuite_amdsdk2_9" = "yes"])
AM_CONDITIONAL([TEST_SUITE_VEXCL], [test "$enable_testsuite_vexcl" = "yes"])
AM_CONDITIONAL([TEST_SUITE_PIGLIT], [test "$enable_testsuite_piglit" = "yes"])
AM_CONDITIONAL([TEST_SUITE_HALIDE], [test "$enable_testsuite_halide" = "yes"])
AM_CONDITIONAL([TEST_SUITE_CLOVERLEAF], [test "$enable_testsuite_cloverleaf" = "yes"])

# Some information for the user
AC_MSG_NOTICE([internal tests are enabled])
POAT_TESTSUITES=""
if test "$enable_testsuite_opencl_book_samples" = "yes"; then
  AC_MSG_NOTICE([tests from OpenCL book are enabled])
  POAT_TESTSUITES="$POAT_TESTSUITES samples"
else
  AC_MSG_NOTICE([tests from OpenCL book are disabled])
fi
if test "$enable_testsuite_viennacl" = "yes"; then
  AC_MSG_NOTICE([tests from ViennaCL are enabled])
  POAT_TESTSUITES="$POAT_TESTSUITES viennacl"
else
  AC_MSG_NOTICE([tests from ViennaCL are disabled])
fi
if test "$enable_testsuite_rodinia" = "yes"; then
  AC_MSG_NOTICE([tests from Rodinia are enabled])
  POAT_TESTSUITES="$POAT_TESTSUITES rodinia"
else
  AC_MSG_NOTICE([tests from Rodinia are disabled])
fi
if test "$enable_testsuite_parboil" = "yes"; then
  AC_MSG_NOTICE([tests from Parboil are enabled])
  POAT_TESTSUITES="$POAT_TESTSUITES parboil"
else
  AC_MSG_NOTICE([tests from Parboil are disabled])
fi
if test "$enable_testsuite_amd" = "yes"; then
  AC_MSG_NOTICE([tests from AMD APP SDK are enabled])
  POAT_TESTSUITES="$POAT_TESTSUITES amd"
else
  AC_MSG_NOTICE([tests from AMD APP SDK are disabled])
fi
if test "$enable_testsuite_amdsdk2_9" = "yes"; then
  AC_MSG_NOTICE([tests from AMD APP SDK 2.9 are enabled])
  POAT_TESTSUITES="$POAT_TESTSUITES amdsdk2_9"
else
  AC_MSG_NOTICE([tests from AMD APP SDK 2.9 are disabled])
fi
if test "$enable_testsuite_vexcl" = "yes"; then
  AC_MSG_NOTICE([tests from VexCL are enabled])
  POAT_TESTSUITES="$POAT_TESTSUITES vexcl"
else
  AC_MSG_NOTICE([tests from VexCL are disabled])
fi
if test "$enable_testsuite_piglit" = "yes"; then
  AC_MSG_NOTICE([tests from Piglit are enabled])
  POAT_TESTSUITES="$POAT_TESTSUITES piglit"
else
  AC_MSG_NOTICE([tests from piglit are disabled])
fi
if test "$enable_testsuite_halide" = "yes"; then
  AC_MSG_NOTICE([tests from Halide are enabled])
  POAT_TESTSUITES="$POAT_TESTSUITES Halide"
else
  AC_MSG_NOTICE([tests from Halide are disabled])
fi
if test "$enable_testsuite_cloverleaf" = "yes"; then
  AC_MSG_NOTICE([tests from CloverLeaf are enabled])
  POAT_TESTSUITES="$POAT_TESTSUITES CloverLeaf"
else
  AC_MSG_NOTICE([tests from CloverLeaf are disabled])
fi


AC_SUBST([POAT_TESTSUITES])


####################################################################
# Pthread Library

old_CFLAGS="$CFLAGS"
old_CPPFLAGS="$CPPFLAGS"
CFLAGS=`echo "$CFLAGS" | sed 's/-Werror[[-A-Za-z0-9=]]*//g'`
CPPFLAGS=`echo "$CPPFLAGS" | sed 's/-Werror[[-A-Za-z0-9=]]*//g'`

ACX_PTHREAD()

CFLAGS="$old_CFLAGS"
CPPFLAGS="$old_CPPFLAGS"

LD_FLAGS_BIN="$LD_FLAGS_BIN $PTHREAD_LDFLAGS"


####################################################################

# Option to build as an ICD
AC_ARG_ENABLE([icd],
              [AS_HELP_STRING([--enable-icd], [Build pocl with the ICD extensions (default yes)])],
              [icd="$enableval"],
              [icd="yes"])
OCL_ICD_available=no
if test x"$icd" != xno; then :
  # In fact, ocl-icd >= 1.4 is required. However, Debian wheezy will
  # have ocl-icd 1.3 *with the required fixes*
  # So, lets hope Debian wheezy adds a minor version number to the bugfixed ocl-icd.
  PKG_CHECK_MODULES([OCL_ICD], [ocl-icd >= 1.3], 
    [ OCL_ICD_available=yes 
      AC_DEFINE([HAVE_OCL_ICD], [1], [Defined to 1 if ocl-icd is found on system]) ],
    [:])
  # In case pkg-config could not find ocl-icd above, try the system default.
  # This test will fail if e.g. ocl-icd is installed to a non-standard location,
  # so skip it if pkg-config succeeded. There doesn't seem to be
  # a symbol that is available only in the ICD loaders. Thus,
  # this check is passed also in case libOpenCL is the implementation,
  # not the loader.
  if test x"$OCL_ICD_available" != xyes; then :
    AC_CHECK_LIB([OpenCL], [clGetPlatformIDs], [:], [
      AC_MSG_ERROR([Could not find an ICD loader. Please install one or add --disable-icd (see README for details).])
      ])
  fi
fi

AS_CASE(["$icd,$OCL_ICD_available"],
  [no,*], [ AC_MSG_NOTICE([disabling ICD extension build as requested]) ],
  [*,yes], [ icd=yes
    AC_MSG_NOTICE([enabling ICD extension build]) ],
  [check,no], [ icd=no
    AC_MSG_NOTICE([disabling ICD extension build (ocl-icd not available)]) ],
  [yes,no], [AC_MSG_WARN([enabling ICD, but the testsuite might not work! (ocl-icd not available)])],
  [AC_MSG_ERROR([Invalid value for --enable-icd])]) 

if test x"$icd" = xyes; then
  AC_DEFINE([BUILD_ICD], [], "Build with ICD")
fi

AM_CONDITIONAL(BUILD_ICD, test "$icd" = "yes")

# Option to allow to link a OpenCL program directly against libpocl
# instead of going through an ICD Loader
AC_ARG_ENABLE([direct-linkage],
              [AS_HELP_STRING([--enable-direct-linkage], [Allow OpenCL programs to be linked directly against the pocl library instead of using a ICD Loader (OpenCL library)])],
              [oclsym="$enableval"],
              [oclsym="default"])

AS_CASE(["$oclsym,$icd"],
  [no,no], [ AC_MSG_ERROR([at least, one of ICD or direct-linkage must be enabled]) ],
  [no,yes], [ AC_MSG_NOTICE([disabling direct linkage as requested]) ],
  [default,*], [ oclsym=yes
    AC_MSG_NOTICE([enabling direct linkage in pocl library]) ],
  [yes,*], [ 
    AC_MSG_NOTICE([enabling direct linkage as requested]) ],
  [AC_MSG_ERROR([Invalid value for --enable-direct-linkage])]) 

if test x"$oclsym" = xyes; then
  AC_DEFINE([DIRECT_LINKAGE], [], "Export OpenCL symbols")
fi

AM_CONDITIONAL(EXPORT_OPENCL_SYMBOLS, test "$oclsym" = "yes")

# Option to run tests through the OpenCL ICD loader
# Note that running test *in tree* requires the ocl-icd loader, not any ICD
# loader
AC_ARG_ENABLE([tests-with-icd],
              [AS_HELP_STRING([--enable-tests-with-icd], [run tests through the ICD Loader (requires the ocl-icd loader)])],
              [tests_with_icd="$enableval"],
              [tests_with_icd="default"])
AS_CASE(["$tests_with_icd,$icd,$oclsym"],
  [yes,no,*], [ AC_MSG_ERROR([Cannot use ICD for tests when not building it]) ],
  [no,*,no], [ AC_MSG_ERROR([Cannot avoid ICD for tests when direct-linkage is disabled]) ],
  [default,yes,*], [ tests_with_icd=yes
    AC_MSG_NOTICE([tests will be run through the ICD]) ],
  [default,*,yes], [ tests_with_icd=no
    AC_MSG_NOTICE([tests will use POCL library directly]) ],
  [AC_MSG_ERROR([Invalid value for --enable-tests-with-icd])]) 

if test x"$tests_with_icd" = xyes; then
  PKG_CHECK_MODULES([OPENCL], [OpenCL >= 1.2], 
  [], 
  [
    AC_MSG_WARN([Tests through ICD loader enabled, but OpenCL.pc file installed by ocl-icd seems missing])
    if test -z "$OPENCL_LIBS"; then
      OPENCL_LIBS="-lOpenCL"
    fi
  ])
  OPENCL_CMAKE=''
  OPENCL_EXTLIBS="$OPENCL_LIBS"
else
  OPENCL_LIBS='$(abs_top_builddir)/lib/CL/libpocl.la $(PTHREAD_LIBS) $(LD_FLAGS_BIN)'
  OPENCL_EXTLIBS='-L$(abs_top_builddir)/lib/CL/.libs -lpocl -Xlinker -rpath=${abs_top_builddir}/lib/CL/.libs $(PTHREAD_LIBS) $(LD_FLAGS_BIN)'
  OPENCL_CFLAGS='$(PTHREAD_CFLAGS)'
  OPENCL_CMAKE=' \
	-D OPENCL_LIBRARIES:FILEPATH=${abs_top_builddir}/lib/CL/.libs/libpocl.so \
	-D OPENCL_LIBRARY:FILEPATH=${abs_top_builddir}/lib/CL/.libs/libpocl.so \
	-D CMAKE_EXE_LINKER_FLAGS:STRING='${PTHREAD_CFLAGS}' \
	-D OPENCL_INCLUDE_DIRS:PATH=${abs_top_srcdir}/include \
	-D OPENCL_INCLUDE_DIR:PATH=${abs_top_srcdir}/include
  '
fi
AC_SUBST([OPENCL_CMAKE])
AC_SUBST([OPENCL_EXTLIBS])

####################################################################
# OpenCL headers

# Option to install OpenCL header files
# By default, do not install them unless none are found in the system include directories
AC_ARG_ENABLE([install-opencl-headers],
              [AS_HELP_STRING([--enable-install-opencl-headers],
              [install OpenCL headers. Ones from Khronos should be installed instead.])],
              [ioh="$enableval"],
              [ioh="default"])

if test x"$ioh" = xdefault; then
  ioh=yes
  case $host_os in
    darwin* )
      AC_CHECK_HEADER([OpenCL/opencl.h],[ioh=no])
      ;;
    * )
      AC_CHECK_HEADER([CL/opencl.h],[ioh=no])
      ;;
  esac
fi

AM_CONDITIONAL(INSTALL_OPENCL_HEADERS, test "$ioh" = "yes")

if test x"$ioh" = "yes"; then
# In case we install pocl's headers, ensure we build against them
# by adding the pocl's include as the first include path.
   CPPFLAGS="-Iinclude $CPPFLAGS"
fi

# Check for OpenGL.h headers as they are required to compile
# test cases that use cl.hpp (which requires it).
AC_CHECK_HEADERS([GL/gl.h OpenGL/OpenGL.h], [opengl_found="ok"; break])
test -z "$opengl_found" && \
AC_MSG_FAILURE([Please install an OpenGL implementation with gl.h or OpenGL.h. It is required by the C++ bindings.])
AM_CONDITIONAL([HAVE_OPENCL_HPP], true)
AC_DEFINE([HAVE_OPENCL_HPP], [] ,[Defined if system cl.hpp found to be working])

# libtool dynamic library handling library
old_LIBS="$LIBS"
LIBS=
AC_SEARCH_LIBS([lt_dlsym], [ltdl], [], [
AC_MSG_ERROR([unable to find the libtool dl library (usually libltdl-dev)])
])
LTDL_LIBS="$LIBS"
AC_SUBST([LTDL_LIBS])
LIBS="$old_LIBS"

# Following checks are related to the build system for devices (clang and so),
# and not for building the host code.
AC_MSG_NOTICE([Starting OpenCL runtime build system checks])

AC_ARG_ENABLE([debug],
AS_HELP_STRING([--enable-debug], [enable debug build of pocl (default is no)]),
[debug=$enableval],
[debug=no])
if test "x$debug" = "xno"
then
	CXXFLAGS="$CXXFLAGS"
else
	CFLAGS="$CXXFLAGS -O0 -g"
	CXXFLAGS="$CXXFLAGS -O0 -g"
	AC_DEFINE([POCL_DEBUG_BUILD], [], "Build pocl in debug mode")
fi

AC_LANG([C])
AC_MSG_CHECKING([for clock_gettime availability])
AC_COMPILE_IFELSE(
  [AC_LANG_PROGRAM(
    [ #include <time.h> ],
    [ struct timespec pocl_debug_timespec; clock_gettime(CLOCK_REALTIME, &pocl_debug_timespec); ]
  )],
  [AC_MSG_RESULT(yes)
   AC_DEFINE([HAVE_CLOCK_GETTIME], [1], [Have clock_gettime])
   AM_CONDITIONAL([HAVE_CLOCK_GETTIME], true)],
  [AC_MSG_RESULT(no)
   AM_CONDITIONAL([HAVE_CLOCK_GETTIME], false)]
)

# Enable debug message output when the env POCL_DEBUG=1 is set.
AC_DEFINE([POCL_DEBUG_MESSAGES], [1], [Printout debug messages in case POCL_DEBUG env is set])

be_pedantic="no"
AC_ARG_ENABLE([pedantic],
              [AS_HELP_STRING([--enable-pedantic], [Compile host library with stricter compiler flags.])],
              [be_pedantic="yes"])
if test "$be_pedantic" = "yes"
then
	CXXFLAGS="$CXXFLAGS -Wno-unused-result -Werror"
	CFLAGS="$CFLAGS -Wno-unused-result -Werror"
fi

cache_kernel="yes"
AC_ARG_ENABLE([kernel-cache],
              [AS_HELP_STRING([--disable-kernel-cache], [Disable persistent kernel cache])],
              [cache_kernel="no"])
if test "$cache_kernel" = "yes"
then
  AC_DEFINE([POCL_BUILD_KERNEL_CACHE], [1], "Enabled kernel cache feature")
else
  AC_DEFINE([POCL_BUILD_KERNEL_CACHE], [0], "Disabled kernel cache feature")
fi


PKG_CHECK_MODULES([GLEW], [glew], 
  [
    AC_DEFINE([HAVE_GLEW], [],
        [Defined if The OpenGL Extension Wrangler library is found])
  ],
  [AC_MSG_NOTICE([libGLEW not found. A few tests will not work])])

# Checks for programs.
AC_DEFUN([LLVM_PROG], [
  AC_ARG_VAR([$1], [$3])
  AC_PATH_PROGS([$1], [$2 $2-$LLVM_VERSION], , [$LLVM_BINDIR:$PATH])
  AS_IF([test -z "$$1"], [
    AC_MSG_FAILURE([cannot find LLVM binary '$2' in '$LLVM_BINDIR' nor \$PATH])
  ])
])

AC_DEFUN([LLVM_PROG_WARN], [
  AC_ARG_VAR([$1], [$3])
  AC_PATH_PROGS([$1], [$2 $2-$LLVM_VERSION], , [$LLVM_BINDIR:$PATH])
  AS_IF([test -z "$$1"], [
    AC_MSG_WARN([cannot find LLVM binary '$2' in '$LLVM_BINDIR' nor \$PATH])
  ])
])

LLVM_PROG([CLANG], [clang], [Program to compile kernels to bytecode])

if `$CLANG --version|grep -q SPIR`; 
then 
AC_DEFINE([CLANG_SPIR], [], "Using a SPIR generator Clang from Khronos.")
fi

# Targets.
# This is the target architecture of the basic and pthreads devices.
# These always are the same arch as host (in current pocl implementation).
# Also, this is the autoconf "host".
# We have:
# target triplet: the OCL device target triple
# kernel dir: where to search for the ocl lib kernel

# The option for specifying the target changed; try the modern syntax
# first, and fall back to the old-style syntax if this failed
AC_MSG_CHECKING([Clang option to specify the target])
if [ $CLANG --target=$host -x c /dev/null -S -o - >/dev/null 2>&1 ]; then
  CLANG_TARGET_OPTION='--target='
elif [ $CLANG -target $host -x c /dev/null -S -o - >/dev/null 2>&1 ]; then
  CLANG_TARGET_OPTION='-target '
else
  AC_MSG_ERROR([Cannot determine Clang option to specify the target])
fi
AC_MSG_RESULT(${CLANG_TARGET_OPTION}TARGET)

# Check for a functioning clang++. It is needed to compile faster math 
# builtins from vecmathlib.
LLVM_PROG_WARN([CLANGXX], [clang++])

# Test features of clang
# -can it compile a simple program
# -was LLVM built with NDEBUG or not
if test ! -z "$CLANGXX"; then

AC_LANG([C++])

CLANGXX_FLAGS="${CLANG_TARGET_OPTION}$host ${CLANGXX_FLAGS}"

old_CXX=$CXX
CXX=$CLANGXX
old_CXXFLAGS=$CXXFLAGS
CXXFLAGS=$CLANGXX_FLAGS
old_LDFLAGS=$LDFLAGS
old_LIBS=$LIBS

# The namespace std { class type_info; } is needed for older libstdc++
# versions such as the 4.4 in Debian 6.0.
# http://lists.cs.uiuc.edu/pipermail/cfe-dev/2011-February/013207.html
AC_MSG_CHECKING([whether clang++ works])
AC_COMPILE_IFELSE(
  [AC_LANG_PROGRAM(
    [[ namespace std { class type_info; }
       #include <iostream> ]],
    [[ std::cout << "Hello clang++ world!" << std::endl ]]
  )],
  [AC_MSG_RESULT(yes)
   # The vecmathlib repo should be checked out under lib/kernel
   # and the pocl directory should have the generated files in place.
   if test -r $srcdir/lib/kernel/vecmathlib/vecmathlib.h; then
      use_vecmathlib=yes
   fi
   AC_DEFINE_UNQUOTED([CLANGXX], ["$CLANGXX"], [clang++ executable])
   AC_DEFINE_UNQUOTED([CLANGXX_FLAGS], ["$CLANGXX_FLAGS"], [clang++ compiler flags])
  ],
  [AC_MSG_RESULT(no)
   CLANGXX=""
   CLANGXX_FLAGS=""])

#
# A few work-arounds for llvm-config issues
# - '-fno-rtti' is a work-around for llvm bug 14200
# - '-DNDEBUG' is a work-around for llvm bug 18253
# - pocl doesn't compile with '-pedantic'

LLVM_CXX_FLAGS=$($LLVM_CONFIG --cxxflags | sed -e 's/ -pedantic / /g')
LLVM_CXX_FLAGS="$LLVM_CXX_FLAGS -fno-rtti"

# llvm-config does not always report the "-DNDEBUG" flag correctly
# (see LLVM bug 18253). If LLVM and the pocl passes are built with 
# different NDEBUG settings, problems arise 
AC_MSG_CHECKING([if LLVM is built with assertions])
CXXFLAGS="$CXXFLAGS $($LLVM_CONFIG --cxxflags) -UNDEBUG"
LIBS="$LIBS $($LLVM_CONFIG --libs)"
LDFLAGS="$LDFLAGS $LLVM_LDFLAGS"

AC_LINK_IFELSE(
  [AC_LANG_PROGRAM(
    [[ #include <llvm/Support/Debug.h> ]],
    [[ llvm::DebugFlag=true; ]]
  )],
  [#No linking error. The llvm::DebugFlags was found in the LLVM libraries 
   AC_MSG_RESULT(yes)
  ],
  [AC_MSG_RESULT(no)
    LLVM_CXX_FLAGS="$LLVM_CXX_FLAGS -DNDEBUG"
  ])

CXX=$old_CXX
CXXFLAGS=$old_CXXFLAGS
LDFLAGS=$old_LDFLAGS
LIBS=$old_LIBS
fi
AC_SUBST(LLVM_CXX_FLAGS)


# Define the OpenCL version when compiling OpenCL C code. This also
# serves as indicator for the OpenCL C language, similar to
# __cplusplus for C++.
CLFLAGS="$CLFLAGS -D__OPENCL_VERSION__=120"

AM_CONDITIONAL([CLANGXX_AVAILABLE], test ! -z $CLANGXX)

AC_ARG_VAR([CLFLAGS], [Flags to be used when compiling CL sources])
AC_ARG_VAR([CLANGXX_FLAGS], [Flags to be used when compiling C++ sources with clang])

use_vecmathlib_builtins="no"
AC_ARG_ENABLE([vecmathlib-builtins],
              [AS_HELP_STRING([--enable-vecmathlib-builtins], [Use only __builtin_* functions in the kernel library.])],
              [use_vecmathlib_builtins="yes"])
if test "$use_vecmathlib_builtins" = "yes"
then
	CLFLAGS="$CLFLAGS -DPOCL_VECMATHLIB_BUILTIN"
	CLANGXX_FLAGS="$CLANGXX_FLAGS -DPOCL_VECMATHLIB_BUILTIN"
fi

AC_DEFINE_UNQUOTED([CLANG], ["$CLANG"], [clang executable.])
AC_DEFINE_UNQUOTED([CLFLAGS], ["$CLFLAGS"], [Additional CL compiler flags.])

# The Clang flags that are used always when compiling OpenCL C code.
# Note: We use -Wno-format to avoid warnings for printf, where we
# currently have to use %lld for long arguments (to handle 32-bit
# architectures).
FORCED_CLFLAGS="-Xclang -ffake-address-space-map -fno-math-errno -fblocks -fno-builtin -fasm -Wno-format"
AC_DEFINE_UNQUOTED([FORCED_CLFLAGS], 
["$FORCED_CLFLAGS"], 
[Always used flags for Clang when compiling OpenCL C code.])
AC_SUBST([FORCED_CLFLAGS], ["$FORCED_CLFLAGS"])

# TODO: this is duplicated
LLVM_PROG([OPT], [opt], [LLVM optimizer])
LLVM_PROG([LLVM_OPT], [opt], [LLVM optimizer])
LLVM_PROG([LLC], [llc], [LLVM static compiler])
LLVM_PROG([LLVM_AS], [llvm-as], [LLVM assembler])
LLVM_PROG([LLVM_LINK], [llvm-link], [LLVM IR linker])


# $CLANG and $LLC are needed by config/xclang
export CLANG
export LLC

AC_DEFINE_UNQUOTED([LLC], ["$LLC"], [LLVM compiler executable.])

AC_MSG_CHECKING([Linker option to build a shared library])
if echo $host | grep -q darwin; then
  LD_SHARED="-dylib"
else
  LD_SHARED="-shared"
fi
AC_MSG_RESULT($LD_SHARED)

HOST_CLANG_FLAGS=""
HOST_LLC_FLAGS="-relocation-model=pic"
HOST_AS_FLAGS=""
HOST_LD_FLAGS="$LD_SHARED"



# TODO: We need to set both target-triple and cpu-type when
# building, since the ABI depends on both. We can either add flags
# to all the scripts, or set the respective flags here in
# *_CLANG_FLAGS and *_LLC_FLAGS. Note that clang and llc use
# different option names to set these. Note that clang calls the
# triple "target" and the cpu "architecture", which is different
# from llc.

# Normalise the triple. Otherwise, clang normalises it when
# passing it to llc, which is then different from the triple we
# pass to llc. This would lead to inconsistent bytecode files,
# depending on whether they are generated via clang or directly
# via llc.

AC_MSG_CHECKING([LLC target triple (for host $host)])
dnl The quadrigraphs @<:@ and @:>@ turn into [ and ].
llc_triple=$($CLANG ${CLANG_TARGET_OPTION}$host -x c /dev/null -S -emit-llvm -o - | grep -e 'target triple' | perl -p -e 's/^.*target triple = "+(@<:@^ @:>@+).*"$/\1/')
AC_MSG_RESULT($llc_triple)
test -z "$llc_triple" && AC_MSG_ERROR([Cannot determine LLC target triple])
AC_MSG_CHECKING([LLC host CPU])
llc_host_cpu=$($LLC --version | grep 'Host CPU' | sed -e 's/^ *Host CPU: *//')

test -n "$LLC_HOST_CPU" && llc_host_cpu=$LLC_HOST_CPU 
test -z "$llc_host_cpu" && AC_MSG_ERROR([Cannot determine LLC host CPU])
AC_MSG_RESULT($llc_host_cpu)
#X86 has -march and -mcpu reversed, for clang
CLANG_MARCH_FLAG=march

case $host_os in
  darwin* )
    # MacOS ld outputs useless warnings like
    # ld: warning: -macosx_version_min not specificed, assuming 10.7
    # suppress them with -w.
    HOST_LD_FLAGS="-bundle -w"  
    ICD_LD_FLAGS="-single_module"
    ;;
  *gnu )
    ICD_LD_FLAGS="-Wl,-Bsymbolic"
    ;;  
esac
AC_SUBST([ICD_LD_FLAGS])
case $host_cpu in
  armv6l)
    AC_MSG_NOTICE([using the ARM optimized kernel lib for the native device])
    HOST_LD_FLAGS="$HOST_LD_FLAGS -lm"
    CL_DEVICE_ADDRESS_BITS=32
    case $host in
      *gnueabihf)
      case $llc_host_cpu in
        arm1176jz-s) 
          llc_host_cpu=arm1176jzf-s;;
      esac
      HOST_CLANG_FLAGS="$HOST_CLANG_FLAGS -mfloat-abi=hard"
      HOST_LLC_FLAGS="$HOST_LLC_FLAGS -float-abi=hard"
      HOST_AS_FLAGS="$HOST_AS_FLAGS -mfloat-abi=hard";;
    esac
    ;;
  arm*)
    AC_MSG_NOTICE([using the ARM optimized kernel lib for the native device])
    # check for gnueabihf, and set clang target accordingly
    case $host in
      #armv7l seems a popular host_cpu in distros. Clang uses "armv7", though
      arm*android*)
         llc_triple="armv7-unknown-linux-gnueabi"
         AC_DEFINE([HOST_FLOAT_SOFT_ABI], [], ["Use soft-float ABI to support most of android devices"])
         HOST_CLANG_FLAGS="$HOST_CLANG_FLAGS -mfloat-abi=soft -I"$SYSROOTDIR"/usr/include "
         HOST_LLC_FLAGS="$HOST_LLC_FLAGS -float-abi=soft"
         HOST_AS_FLAGS="$HOST_AS_FLAGS -mcpu=$llc_host_cpu -mfloat-abi=soft"
         HOST_LD_FLAGS="$HOST_LD_FLAGS -L/system/lib/ -shared -ldl -lc -lm /system/lib/crtbegin_so.o /system/lib/crtend_so.o";;
      armv7l*gnueabihf)
         llc_triple="armv7-unknown-linux-gnueabihf"
         HOST_CLANG_FLAGS="$HOST_CLANG_FLAGS -mfloat-abi=hard"
         HOST_LLC_FLAGS="$HOST_LLC_FLAGS -float-abi=hard"
         HOST_AS_FLAGS="$HOST_AS_FLAGS -mfloat-abi=hard";;
      armv7l*gnueabi)
         llc_triple="armv7-unknown-linux-gnueabi"
         AC_DEFINE([HOST_FLOAT_SOFT_ABI], [], ["basic and pthreads devices use soft-float ABI"])
         HOST_CLANG_FLAGS="$HOST_CLANG_FLAGS -mfloat-abi=soft"
         HOST_LLC_FLAGS="$HOST_LLC_FLAGS -float-abi=soft"
         HOST_AS_FLAGS="$HOST_AS_FLAGS -mcpu=$llc_host_cpu"
         HOST_AS_FLAGS="$HOST_AS_FLAGS -mfloat-abi=soft";;
      armv7hl-suse-linux-gnueabi)
         llc_triple="armv7hl-suse-linux-gnueabi"
         HOST_CLANG_FLAGS="$HOST_CLANG_FLAGS -mfloat-abi=hard"
         HOST_LLC_FLAGS="$HOST_LLC_FLAGS -float-abi=hard"
         HOST_AS_FLAGS="$HOST_AS_FLAGS -mcpu=$llc_host_cpu"
         HOST_AS_FLAGS="$HOST_AS_FLAGS -mfloat-abi=hard";;
      armv7hl-redhat-linux-gnu)
         llc_triple="armv7hl-redhat-linux-gnueabi"
         HOST_CLANG_FLAGS="$HOST_CLANG_FLAGS -mfloat-abi=hard"
         HOST_LLC_FLAGS="$HOST_LLC_FLAGS -float-abi=hard"
         HOST_AS_FLAGS="$HOST_AS_FLAGS -mcpu=$llc_host_cpu"
         HOST_AS_FLAGS="$HOST_AS_FLAGS -mfloat-abi=hard";;
       *)
         #this is for old arm distros (pre-hardfloat),
         #probably not used, and kept here "just in case"
         llc_triple="armv7";;
    esac
    CLANG_MARCH_FLAG=mcpu

    # Assume -lm should not be used. TODO: add an embedded math lib
    # for compiling kernels for ARM envs without usable math libs.
    CL_DEVICE_ADDRESS_BITS=32
    ;;
  amd64|x86_64)
    AC_MSG_NOTICE([using the x86_64 optimized kernel lib for the native device])
    HOST_LD_FLAGS="$HOST_LD_FLAGS -lm"
    CL_DEVICE_ADDRESS_BITS=64
    ;;
  i?86)
    AC_MSG_NOTICE([using the x86 32bit optimized kernel lib for the native device])
    HOST_LD_FLAGS="$HOST_LD_FLAGS -lm"
    CL_DEVICE_ADDRESS_BITS=32
    ;;
 
  tce)
    AC_MSG_NOTICE([using the TCE optimized kernel lib for the native device])
    HOST_LD_FLAGS="$HOST_LD_FLAGS -lm"
    llc_triple=tce-tut-llvm
    ;;

  powerpc64*)
    test ${LLVM_VERSION:0:3} == "3.4" && AC_MSG_ERROR([LLVM 3.4 fails on PowerPC, use 3.3])
    AC_MSG_NOTICE([using the ppc64 optimized kernel lib for the native device])
    HOST_LD_FLAGS="$HOST_LD_FLAGS -lm"
    llc_triple="powerpc64-unknown-linux-gnu"
    CL_DEVICE_ADDRESS_BITS=32
    #TODO: not all PowerPCs have Altivec?
    HOST_LLC_FLAGS="$HOST_LLC_FLAGS -mattr=altivec"
    CLANG_MARCH_FLAG="mcpu"
    ;;

  powerpc*)
    test ${LLVM_VERSION:0:3} == "3.4" && AC_MSG_ERROR([LLVM 3.4 fails on PowerPC, use 3.3])
    #on all tested operating systems with PowerPC, the processor is 64bit,
    #but the operating system is 32 bit. 
    AC_MSG_NOTICE([using the ppc64 optimized kernel lib for the native device])
    HOST_LD_FLAGS="$HOST_LD_FLAGS -lm"
    llc_triple="powerpc-unknown-linux-gnu"
    CL_DEVICE_ADDRESS_BITS=32
    #Altivec on PPC32 seems to have a few codegen issues
    use_vecmathlib=""
    HOST_AS_FLAGS="$HOST_AS_FLAGS ${CLANG_TARGET_OPTION}$llc_triple"
    CLANG_MARCH_FLAG="mcpu"
    ;;

  mipsel*)
    llc_triple="mipsel-unknown-linux-gnu"
    CLANG_MARCH_FLAG=mcpu
    CL_DEVICE_ADDRESS_BITS=32
    ;;

  mips*)
    llc_triple="mips-unknown-linux-gnu"
    CLANG_MARCH_FLAG=mcpu
    CL_DEVICE_ADDRESS_BITS=32
    ;;

  *)
    AC_MSG_ERROR([unknown/unsupported host $host])
    ;;
esac


kernel_dir="host"
OCL_TARGETS=$kernel_dir
HOST_CLANG_FLAGS="$HOST_CLANG_FLAGS ${CLANG_TARGET_OPTION}$llc_triple"
HOST_LLC_FLAGS="$HOST_LLC_FLAGS -mtriple=$llc_triple"
if test "$llc_host_cpu" != "(unknown)"
then
  HOST_CLANG_FLAGS="$HOST_CLANG_FLAGS -$CLANG_MARCH_FLAG=$llc_host_cpu"
  HOST_LLC_FLAGS="$HOST_LLC_FLAGS -mcpu=$llc_host_cpu"
fi

# Work-around a clang bug in LLVM 3.3: On 32-bit platforms, the size
# of Open CL C long is not 8 bytes 
if [echo "constant int test[sizeof(long)==8?1:-1]={1};" | $CLANG $HOST_CLANG_FLAGS -S -x cl - ]
then
    : # OpenCL C long is supported
else
    # AC_DEFINE needed for host code, HOST_CLANG_FLGAS for kernel code.
    AC_DEFINE_UNQUOTED([_CL_DISABLE_LONG],[],[Disable cl_khr_int64 on host based devices.])
    HOST_CLANG_FLAGS="$HOST_CLANG_FLAGS -D_CL_DISABLE_LONG"
fi
rm -f ./-.s
	
AC_DEFINE_UNQUOTED([KERNEL_DIR], "$kernel_dir", [Use the libkernel from lib/kernel/$KERNEL_DIR/])

AC_SUBST([TARGET], [$target])
AC_DEFINE_UNQUOTED([TARGET], "$target", [The target triple.])
AC_SUBST([TARGET_CPU], [$target_cpu])
AC_ARG_VAR([TARGET_CLANG_FLAGS],
           [Parameters to for target compilation.])
AC_DEFINE_UNQUOTED([TARGET_CLANG_FLAGS],
                   ["$TARGET_CLANG_FLAGS"],
                   [Parameters to for target compilation.])
AC_SUBST([TARGET_LLC_FLAGS])
AC_DEFINE_UNQUOTED([TARGET_LLC_FLAGS],
                   ["$TARGET_LLC_FLAGS"], 
                   [Parameters to llc for code generation in the target.])

AC_SUBST([HOST], [$host])
AC_DEFINE_UNQUOTED([HOST], "$host", [The host triple.])
AC_SUBST([HOST_CPU], [$host_cpu])
AC_DEFINE_UNQUOTED([HOST_CPU], ["$host_cpu"], [The host CPU type.])
AC_SUBST([OCL_KERNEL_TARGET],[$llc_triple])
AC_DEFINE_UNQUOTED([OCL_KERNEL_TARGET], ["$llc_triple"], [The kernel target triplet.])
AC_SUBST([OCL_KERNEL_TARGET_CPU],[$llc_host_cpu])
AC_DEFINE_UNQUOTED([OCL_KERNEL_TARGET_CPU], ["$llc_host_cpu"], [The kernel target CPU variant.])
AC_SUBST([OCL_KERNEL_ARCH],[$OCL_KERNEL_ARCH])
AC_DEFINE_UNQUOTED([OCL_KERNEL_ARCH], ["$OCL_KERNEL_ARCH"], [The kernel architecture.])

AC_ARG_VAR([HOST_CLANG_FLAGS],
           [Parameters to for host compilation.])
AC_DEFINE_UNQUOTED([HOST_CLANG_FLAGS],
                   ["$HOST_CLANG_FLAGS"],
                   [Parameters to for host compilation.])
AC_ARG_VAR([HOST_LLC_FLAGS])
AC_DEFINE_UNQUOTED([HOST_LLC_FLAGS],
                   ["$HOST_LLC_FLAGS"], 
                   [Parameters to llc for code generation in the host.])
AC_ARG_VAR([HOST_AS_FLAGS])
AC_DEFINE_UNQUOTED([HOST_AS_FLAGS],
                   ["$HOST_AS_FLAGS"], 
                   [Parameters to as for code generation in the host.])
AC_SUBST([HOST_LD_FLAGS])
AC_DEFINE_UNQUOTED([HOST_LD_FLAGS],
                   ["$HOST_LD_FLAGS"],
                   [Parameter to compiler to generate loadable module.])

AC_SUBST([POCL_DEVICE_ADDRESS_BITS], [$CL_DEVICE_ADDRESS_BITS])
AC_DEFINE_UNQUOTED([POCL_DEVICE_ADDRESS_BITS],
                   [$CL_DEVICE_ADDRESS_BITS],
                   [Value based on host processor, for basic and pthreads devices])

AM_CONDITIONAL([USE_VECMATHLIB], test ! -z "$use_vecmathlib")
if test x"$use_vecmathlib" = xyes; then
  AC_DEFINE([USE_VECMATHLIB], [], "Use vecmathlib if available for the target.")
  CLANGXX_FLAGS="$CLANGXX_FLAGS -DVML_NO_IOSTREAM"
fi



####################################################################
# Determine which device drivers to build.

OCL_DRIVERS="basic pthreads"

# look for the TCE library (needed for the ttasim device driver)
AC_PATH_PROG([TCE_CONFIG], [tce-config])

AC_ARG_ENABLE([tce],
              [AS_HELP_STRING([--disable-tce], 
                              [Do not build TCE driver, even if TCE is found.])],
              [try_tce="$enableval"],
              [try_tce="yes"])
            
if test ! -z "$TCE_CONFIG" -a x"$try_tce" = xyes; then

AC_PATH_PROG([TCECC], [tcecc])

AC_LANG([C++])

old_CXXFLAGS=$CXXFLAGS
CXXFLAGS=`$TCE_CONFIG --libs --cxxflags --includes`

AC_MSG_CHECKING([for TCE])
AC_COMPILE_IFELSE(
  [AC_LANG_PROGRAM(
    [[ #include <Application.hh> ]],
    [[ Application::initialize() ]]
  )],
  [AC_MSG_RESULT(yes)
  [TCE_LIBRARY=ok]],
  [AC_MSG_RESULT(no)])

CXXFLAGS=$old_CXXFLAGS

fi

if test -z "$TCECC" || \
   test -z "$TCE_CONFIG" || \
   test -z "$TCE_LIBRARY"; then

AC_MSG_NOTICE([TCE installation not found. The ttasim device will not be built.])

else

LD_FLAGS_BIN="$LD_FLAGS_BIN `$TCE_CONFIG --libs`"

if `$TCE_CONFIG --version|grep -q trunk`
then
 AC_MSG_NOTICE([TCEMC installation found. The ttasim device will be built.])
 AC_DEFINE([TCEMC_AVAILABLE], [1], [Defined to 1 if TCEMC libraries and tools are available])
 AC_SUBST([TCEMC_AVAILABLE], ["1"])
 AC_DEFINE([TCE_AVAILABLE], [1], [Defined to 1 if TCE libraries and tools are available])
 AC_SUBST([TCE_AVAILABLE], ["1"])
 OCL_DRIVERS="$OCL_DRIVERS tcemc"
 TCEMC_AVAILABLE=1
 # TCEMC is a "superset" of TCE (lp:tce) features.
 TCE_AVAILABLE=1
 else
 AC_MSG_NOTICE([TCE installation found. The ttasim device will be built.])
 AC_DEFINE([TCE_AVAILABLE], [1], [Defined to 1 if TCE libraries and tools are available])
 AC_SUBST([TCE_AVAILABLE], ["1"])
 OCL_DRIVERS="$OCL_DRIVERS tce"
 TCE_AVAILABLE=1
fi

OCL_TARGETS="$OCL_TARGETS tce"
fi

AM_CONDITIONAL([TCE_AVAILABLE], test ! -z $TCE_AVAILABLE)
AM_CONDITIONAL([TCEMC_AVAILABLE], test ! -z $TCEMC_AVAILABLE)

# Checking for android cross-compile
ANDROID_PRESENT="";
AC_MSG_CHECKING([for Android])
AC_COMPILE_IFELSE(
  [AC_LANG_PROGRAM(
    [[ #include <android/log.h> ]]
  )],
  [AC_MSG_RESULT(yes)
  [ANDROID_PRESENT=ok]],
  [AC_MSG_RESULT(no)])

if test "$ANDROID_PRESENT" == ok;
then
AC_DEFINE([POCL_ANDROID], [1], [Defined to 1 if compiling for Android])
AC_DEFINE([POCL_ANDROID_PREFIX],
                   ["/data/data/org.pocl.libs/files"],
                   [Directory  where pocl files are installed in android])

fi
AM_CONDITIONAL([POCL_ANDROID], [test "$ANDROID_PRESENT" = ok])

# Check if CellSPU support is found
# The libspe version requirement is not strict. This is the only one tested.
# SPU backend was removed in LLVM 3.3 (and we don't accept LLVM 3.1 anymore in pocl)
# so compile the spu backend only when LLVM 3.2 is found
if test "$LLVM_VERSION" == 3.2 -o "$LLVM_VERSION" == 3.2svn
then
PKG_CHECK_MODULES([LIBSPE], [libspe2 >= 2.2.80],
  [
    AC_MSG_NOTICE([libspe2 found.])
    LIBSPE_AVAILABLE=yes
    OCL_DRIVERS="$OCL_DRIVERS spu"
    OCL_TARGETS="$OCL_TARGETS cellspu"
    AC_DEFINE([BUILD_SPU], [], [Defined when CellSPU tools are found])
    BUILD_SPU=1
  ],
  [
    AC_MSG_NOTICE([libspe2 not found (by pkg-config). Spu driver not built.])
    LIBSPE_AVAILABLE=no
    BUILD_SPU=0
  ])
fi
AM_CONDITIONAL([BUILD_SPU],[echo $OCL_DRIVERS | grep spu])

AC_MSG_NOTICE([Building the following device drivers: $OCL_DRIVERS])

AC_SUBST([OCL_TARGETS])

AC_DEFINE_UNQUOTED([BUILDDIR], ["`pwd`"], [Absolute path of build directory.])
AC_DEFINE_UNQUOTED([SRCDIR], ["`cd $srcdir && pwd`"], [Root for the project sources.])

if test x"$prefix" = xNONE; then
  prefix=/usr/local
  #this check is "if user did not override sysconfdir"
  if test x"$sysconfdir" = x'${prefix}/etc'; then
    sysconfdir=/etc
  fi
fi

# Checks for header files.

# Checks for library features.
AC_LANG([C])

old_CC="$CC"
old_CPPFLAGS="$CPPFLAGS"
old_CFLAGS="$CFLAGS"
old_LDFLAGS="$LDFLAGS"
CC=$srcdir/config/xclang
if test ! -z "$host_alias"; then
    CC="$CC -h $host_alias"
fi
if test ! -z "$build_alias"; then
    CC="$CC -b $build_alias"
fi

CFLAGS=""
CPPFLAGS=""
LDFLAGS=""
for flag in $old_CPPFLAGS; do
    if echo " $flag" | grep -q -e -Werror; then
       CPPFLAGS="$CPPFLAGS $flag"
    fi
done
for flag in $old_CFLAGS; do
    if echo " $flag" | grep -q -e -Werror; then
       CFLAGS="$CFLAGS $flag"
    fi
done

AC_MSG_CHECKING([for posix_memalign])
AC_LINK_IFELSE(
    [AC_LANG_PROGRAM(
        [[ #include <stdlib.h> ]],
        [[ int r = posix_memalign(NULL, 0, 0); ]]
    )],
    [AC_MSG_RESULT(yes)
    AC_DEFINE([HAVE_POSIX_MEMALIGN], [], [Defined if posix_memalign is available.])],
    [AC_MSG_RESULT(no)])

# Checks for typedefs, structures, and compiler characteristics.
AC_MSG_NOTICE([Checking target compiler characteristics])
CFLAGS="-h $target"
AC_CHECK_SIZEOF([long])
AC_SUBST([TARGET_SIZEOF_LONG], [$ac_cv_sizeof_long])
AC_CHECK_SIZEOF([__fp16])
AC_SUBST([TARGET_SIZEOF_HALF], [$ac_cv_sizeof___fp16])
AC_CHECK_SIZEOF([double])
AC_SUBST([TARGET_SIZEOF_DOUBLE], [$ac_cv_sizeof_double])
AC_CHECK_SIZEOF([void *])
AC_SUBST([TARGET_SIZEOF_VOID_P], [$ac_cv_sizeof_void_p])


AS_UNSET([ac_cv_sizeof_long])
AS_UNSET([ac_cv_sizeof___fp16])
AS_UNSET([ac_cv_sizeof_double])
AS_UNSET([ac_cv_sizeof_void_p])

AC_MSG_NOTICE([Checking host compiler characteristics])
CFLAGS="-h $host"
AC_CHECK_SIZEOF([long])
AC_SUBST([HOST_SIZEOF_LONG], [$ac_cv_sizeof_long])
AC_CHECK_SIZEOF([__fp16])
AC_SUBST([HOST_SIZEOF_HALF], [$ac_cv_sizeof___fp16])
AC_CHECK_SIZEOF([double])
AC_SUBST([HOST_SIZEOF_DOUBLE], [$ac_cv_sizeof_double])
AC_CHECK_SIZEOF([void *])
AC_SUBST([HOST_SIZEOF_VOID_P], [$ac_cv_sizeof_void_p])

AC_CHECK_ALIGNOF([float16], [typedef float float16  __attribute__((__ext_vector_type__(16)));])
AC_CHECK_ALIGNOF([double16], [typedef double double16  __attribute__((__ext_vector_type__(16)));])

if test "$ANDROID_PRESENT" == ok;
then
AC_MSG_NOTICE([Setting float16 & double16 alignments manually in cross-compile mode])
AC_DEFINE([ALIGNOF_FLOAT16], 64)
AC_DEFINE([ALIGNOF_DOUBLE16], 128)
fi

AS_IF([test $ac_cv_alignof_float16 -gt $ac_cv_alignof_double16],
      [AC_DEFINE([MAX_EXTENDED_ALIGNMENT], [ALIGNOF_FLOAT16], [Defined to greatest expected alignment for extended types, in bytes.])],
      [AC_DEFINE([MAX_EXTENDED_ALIGNMENT], [ALIGNOF_DOUBLE16], [Defined to greatest expected alignment for extended types, in bytes.])])

AC_MSG_CHECKING([whether __fp16 supports arithmetic operations])
AC_COMPILE_IFELSE([AC_LANG_PROGRAM([[__fp16 callfp16(__fp16 a) { return a * (__fp16)1.8; };]],
                                   [[__fp16 x=callfp16((__fp16)1.643);]])],
                  [
                    AC_MSG_RESULT([yes])
                    AC_DEFINE_UNQUOTED([HAVE_WORKING_HALF], 1, [Define to 1 if __fp16 supports arithmetic operations float.])
                  ],
                  [
                    AC_MSG_RESULT([no])
                    AC_DEFINE_UNQUOTED([HAVE_WORKING_HALF], 0, [Define to 1 if __fp16 supports arithmetic operations float.])
                    AC_DEFINE_UNQUOTED([_CL_DISABLE_HALF],[],[Disable cl_khr_fp16 on host based devices.])
                    HOST_CLANG_FLAGS="$HOST_CLANG_FLAGS -D_CL_DISABLE_HALF"
                  ]
                 )

# Seems to be unused
#AC_MSG_CHECKING([whether __fp16 can be converted to float])
#AC_COMPILE_IFELSE([AC_LANG_PROGRAM([[__fp16 x; float y;]],
#                                   [[y=x]])],
#                  [
#                    AC_MSG_RESULT([yes])
#                    AC_DEFINE_UNQUOTED([CONVERT___FP16_FLOAT], 1, [Define to 1 if __fp16 can be converted to float.])
#                  ],
#                  [
#                    AC_MSG_RESULT([no])
#                    AC_DEFINE_UNQUOTED([CONVERT___FP16_FLOAT], 0, [Define to 1 if __fp16 can be converted to float.])
#                  ]
#                 )

CC="$old_CC"
CPPFLAGS="$old_CPPFLAGS"
CFLAGS="$old_CFLAGS"
LDFLAGS="$old_LDFLAGS"

AC_C_BIGENDIAN

# The libtool library version string to use (passed to -version-info).
# See: http://www.nondot.org/sabre/Mirrored/libtool-2.1a/libtool_6.html
# libpocl.so should get only API additions as we are implementing a standard.
#
# The library version encodings into the library file name are platform
# dependant. Therefore we need to be a bit verbose here for the pocl.icd file 
# creation to succeed (see Makefile.am).
# Chiefly, GNU differs from BSD, and others are untested. See e.g.
# http://en.opensuse.org/openSUSE%3aShared_library_packaging_policy#Versioning_schemes
#
# 0:0:0 == 0.6
# 1:0:0 == 0.7 (not backwards compatible with 0:0:0 due to the ICD)
# 2:0:1 == 0.8 (currently backwards compatible with 0.7, thus age = 1).
# 3:0:2 == 0.9 (currently backwards compatible with 0.7, thus age = 2).
# 4:0:3 == 0.10 (currently backwards compatible with 0.7, thus age = 3).
# 5:0:4 == 0.11 (currently backwards compatible with 0.7, thus age = 4).
# 6:0:5 == 0.12 (currently backwards compatible with 0.7, thus age = 5).
LIB_CURRENT_VERSION=6
LIB_REVISION_VERSION=0
LIB_AGE_VERSION=5
LIB_FIRST_VERSION=$(($LIB_CURRENT_VERSION - $LIB_AGE_VERSION))
BUILD_TIMESTAMP=""
AC_SUBST([LIB_VERSION], ["$LIB_CURRENT_VERSION:$LIB_REVISION_VERSION:$LIB_AGE_VERSION"])
AC_SUBST([LIB_CURRENT_VERSION], [$LIB_CURRENT_VERSION])
AC_SUBST([LIB_REVISION_VERSION], [$LIB_REVISION_VERSION])
AC_SUBST([LIB_AGE_VERSION], [$LIB_AGE_VERSION])
AC_SUBST([LIB_FIRST_VERSION], [$LIB_FIRST_VERSION])
AC_SUBST([BUILD_TIMESTAMP], [$( date +%G%m%d%H%M%N )])

AC_DEFINE_UNQUOTED([POCL_BUILD_TIMESTAMP], ["$BUILD_TIMESTAMP"], [Timestamp of build])

# The kernel compiler opt plugin shared library, however, changes more 
# drastically. Let's try to follow the similar 'current' numbering as
# the pocl host API library and perhaps tune the 'revision' and 'age' later.
AC_SUBST([KERNEL_COMPILER_LIB_VERSION], ["$LIB_CURRENT_VERSION:0:0"])

AC_SUBST([LD_FLAGS_BIN])

AC_CONFIG_FILES([Makefile
                 pocl.pc
                 tests/atlocal
                 ocl-vendors/pocl-tests.icd
                 include/Makefile
                 include/CL/Makefile
                 include/OpenCL/Makefile
                 lib/Makefile
                 lib/CL/Makefile
                 lib/CL/devices/Makefile
                 lib/CL/devices/pthread/Makefile
                 lib/CL/devices/basic/Makefile
                 lib/CL/devices/tce/Makefile
                 lib/CL/devices/tce/ttasim/Makefile
                 lib/CL/devices/topology/Makefile
                 lib/CL/devices/cellspu/Makefile
                 lib/llvmopencl/Makefile
                 lib/kernel/Makefile
                 lib/kernel/cellspu/Makefile
                 lib/kernel/host/Makefile
                 lib/kernel/tce/Makefile
                 lib/poclu/Makefile
                 examples/Makefile
                 examples/example1/Makefile
                 examples/example1-spir64/Makefile
                 examples/example1-spir32/Makefile
                 examples/example2/Makefile
                 examples/example2a/Makefile
                 examples/standalone/Makefile
                 examples/trig/Makefile
                 examples/scalarwave/Makefile
                 examples/opencl-book-samples/Makefile
                 examples/Rodinia/Makefile
                 examples/Parboil/Makefile
                 examples/ViennaCL/Makefile
                 examples/AMD/Makefile
                 examples/AMDSDK2.9/Makefile
                 examples/EinsteinToolkit/Makefile
                 examples/VexCL/Makefile
                 examples/piglit/Makefile
                 examples/Halide/Makefile
                 examples/CloverLeaf/Makefile
                 scripts/Makefile
                 tests/Makefile
                 tests/kernel/Makefile
                 tests/regression/Makefile
                 tests/workgroup/Makefile
                 tests/runtime/Makefile
                 tests/tce/Makefile
                 tests/tce/ttasim/Makefile
                 tests/tce/tcemc/Makefile
                 tests/tce/fp16/Makefile
                 tests/cell/Makefile
                 tests/cell/hello/Makefile
                 ])

AC_OUTPUT


#Print a summary of selected options:
echo
echo =======================================================================
echo
echo Using LLVM version $LLVM_VERSION from $($LLVM_CONFIG --prefix)
echo
echo -n ICD extension:
if test x"$icd" == xno;
then
echo " disabled"
else
 echo " enabled"
 if test x"$OCL_ICD_available" != xyes; 
 then
  echo  Warning: ocl-icd not found.
  if test x"$sysconfdir" != x/etc;
  then
   echo "Not installing pocl.icd to /etc/OpenCL/vendors. This means that"
   echo "your ICD loader probably will not find pocl. See README for details."
  else
   echo "'make check' might fail if it is run before 'make install' unless" 
   echo "your ICD loader supports the OCL_ICD_VENDORS environment variable"
   echo "please consult http://pocl.sourceforge.net/docs/html/development.html#test-suite"
   echo "for details."
  fi
 else
  echo "Using ocl-icd to run checks inside build tree."
 fi
fi
echo

if test x"$oclsym" == xyes;
then
 echo "Enabling direct linking with libpocl."
else
 echo "Linking directly with libpocl will not work."
fi
echo

if test x"$use_vecmathlib" == xyes;
then
 echo "Using vecmathlib math builtins."
fi

echo Enabled device drivers: $OCL_DRIVERS
echo Enabled testsuites: $POAT_TESTSUITES
echo NOTE: Initialize the examples used by the testsuites by running 
echo \"make prepare-examples\" once.
echo
echo Basic and pthreads devices optimized for:
echo architecture: $host_cpu
echo cpu variant: $llc_host_cpu<|MERGE_RESOLUTION|>--- conflicted
+++ resolved
@@ -2,7 +2,7 @@
 # Process this file with autoconf to produce a configure script.
 # 
 # Copyright (c) 2011-2013 Universidad Rey Juan Carlos and
-#               2011-2014 Pekka Jääskeläinen / Tampere University of Technology
+#               2011-2015 Pekka Jääskeläinen / Tampere University of Technology
 # 
 # Permission is hereby granted, free of charge, to any person obtaining a copy
 # of this software and associated documentation files (the "Software"), to deal
@@ -23,15 +23,9 @@
 # THE SOFTWARE.
 
 AC_PREREQ([2.64])
-<<<<<<< HEAD
 AC_INIT([pocl], [0.12-pre], [pocl-devel@lists.sourceforge.net])
-AC_CONFIG_SRCDIR([config.h.in])
-AC_CONFIG_HEADER([config.h])
-=======
-AC_INIT([pocl], [0.11], [pocl-devel@lists.sourceforge.net])
 AC_CONFIG_SRCDIR([pocl_config.h.in])
 AC_CONFIG_HEADER([pocl_config.h])
->>>>>>> cf8bbdb1
 AC_CONFIG_AUX_DIR([config])
 AC_CONFIG_MACRO_DIR([m4])
 AC_CONFIG_TESTDIR([tests])
