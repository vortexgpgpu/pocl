--- conflicted
+++ resolved
@@ -48,14 +48,13 @@
 #  define __IF_FP64(x)
 #endif
 
-<<<<<<< HEAD
+
 /* A static assert statement to catch inconsistencies at build time */
 #define _cl_static_assert(_t, _x) typedef int ai##_t[(_x) ? 1 : -1]
-=======
+
 /* Let's try to make things easier for post-preprocessing pass. */
 #define __kernel kernel
 #define __local local
->>>>>>> 4f97bd67
 
 /* #define __global __attribute__ ((address_space(3))) */
 /* #define __local __attribute__ ((address_space(4))) */
